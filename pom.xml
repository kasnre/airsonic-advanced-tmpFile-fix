--- conflicted
+++ resolved
@@ -191,18 +191,13 @@
             <dependency>
                 <groupId>io.dropwizard.metrics</groupId>
                 <artifactId>metrics-core</artifactId>
-<<<<<<< HEAD
-                <version>4.2.26</version>
+                <version>4.2.27</version>
             </dependency>
             <dependency>
                 <groupId>org.eclipse.persistence</groupId>
                 <artifactId>org.eclipse.persistence.moxy</artifactId>
                 <version>4.0.3</version>
             </dependency>
-=======
-                <version>4.2.27</version>
-        </dependency>
->>>>>>> 1762883f
         </dependencies>
     </dependencyManagement>
 
