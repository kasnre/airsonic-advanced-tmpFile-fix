package org.airsonic.player.service;

import org.airsonic.player.TestCaseUtils;
import org.airsonic.player.util.EmbeddedTestCategory;
import org.airsonic.player.util.FileUtils;
import org.airsonic.player.util.HomeRule;
import org.junit.BeforeClass;
import org.junit.ClassRule;
import org.junit.Test;
import org.junit.experimental.categories.Category;
import org.junit.runner.RunWith;
import org.springframework.beans.factory.annotation.Autowired;
import org.springframework.boot.test.context.SpringBootTest;
import org.springframework.test.context.junit4.SpringRunner;

import javax.sql.DataSource;

import java.io.IOException;
import java.net.URISyntaxException;
import java.nio.file.Path;
import java.nio.file.Paths;

import static org.assertj.core.api.Assertions.assertThat;

@Category(EmbeddedTestCategory.class)
@RunWith(SpringRunner.class)
@SpringBootTest
public class LegacyDatabaseStartupTestCase {

    @ClassRule
    public static final HomeRule airsonicRule = new HomeRule();

    @BeforeClass
    public static void setupOnce() throws IOException, URISyntaxException {
        String homeParent = TestCaseUtils.airsonicHomePathForTest();
<<<<<<< HEAD
        File dbDirectory = new File(homeParent, "db");
        FileUtils.forceMkdir(dbDirectory);
        org.airsonic.player.util.FileUtils.copyResourcesRecursively(LegacyDatabaseStartupTestCase.class.getResource("/db/pre-liquibase/db"), new File(homeParent));
        // have to change the url here because old db files are libresonic
        System.setProperty("DatabaseConfigEmbedUrl",
                SettingsService.getDefaultJDBCUrl().replaceAll("airsonic;", "libresonic;"));
=======
        Path dbDirectory = Paths.get(homeParent, "db");
        FileUtils.copyRecursively(LegacyDatabaseStartupTestCase.class.getResource("/db/pre-liquibase/db"), dbDirectory);
        // have to change the url here because old db files are libresonic
        System.setProperty("DatabaseConfigEmbedUrl",
                SettingsService.getDefaultJDBCUrl().replaceAll("airsonic$", "libresonic"));
        System.setProperty("DatabaseConfigEmbedUsername", "sa");
        System.setProperty("DatabaseConfigEmbedPassword", "");
        System.setProperty("DatabaseConfigEmbedDriver", "org.hsqldb.jdbcDriver");
>>>>>>> 5a4e5084
    }

    @Autowired
    DataSource dataSource;

    @Test
    public void testStartup() {
        assertThat(dataSource).isNotNull();
    }
}<|MERGE_RESOLUTION|>--- conflicted
+++ resolved
@@ -33,23 +33,14 @@
     @BeforeClass
     public static void setupOnce() throws IOException, URISyntaxException {
         String homeParent = TestCaseUtils.airsonicHomePathForTest();
-<<<<<<< HEAD
-        File dbDirectory = new File(homeParent, "db");
-        FileUtils.forceMkdir(dbDirectory);
-        org.airsonic.player.util.FileUtils.copyResourcesRecursively(LegacyDatabaseStartupTestCase.class.getResource("/db/pre-liquibase/db"), new File(homeParent));
-        // have to change the url here because old db files are libresonic
-        System.setProperty("DatabaseConfigEmbedUrl",
-                SettingsService.getDefaultJDBCUrl().replaceAll("airsonic;", "libresonic;"));
-=======
         Path dbDirectory = Paths.get(homeParent, "db");
         FileUtils.copyRecursively(LegacyDatabaseStartupTestCase.class.getResource("/db/pre-liquibase/db"), dbDirectory);
         // have to change the url here because old db files are libresonic
         System.setProperty("DatabaseConfigEmbedUrl",
-                SettingsService.getDefaultJDBCUrl().replaceAll("airsonic$", "libresonic"));
+                SettingsService.getDefaultJDBCUrl().replaceAll("airsonic;", "libresonic;"));
         System.setProperty("DatabaseConfigEmbedUsername", "sa");
         System.setProperty("DatabaseConfigEmbedPassword", "");
         System.setProperty("DatabaseConfigEmbedDriver", "org.hsqldb.jdbcDriver");
->>>>>>> 5a4e5084
     }
 
     @Autowired
