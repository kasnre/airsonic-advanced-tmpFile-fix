package org.airsonic.player.service;

import com.codahale.metrics.ConsoleReporter;
import com.codahale.metrics.MetricRegistry;
import com.codahale.metrics.Timer;
import com.google.common.io.Resources;

<<<<<<< HEAD
import org.airsonic.player.TestCaseUtils;
import org.airsonic.player.TestCaseUtils.TestDao;
=======
import org.airsonic.player.api.ScanningTestUtils;
>>>>>>> 0d83c0b7
import org.airsonic.player.dao.*;
import org.airsonic.player.domain.Album;
import org.airsonic.player.domain.Artist;
import org.airsonic.player.domain.MediaFile;
import org.airsonic.player.domain.MusicFolder;
import org.airsonic.player.util.HomeRule;
import org.airsonic.player.util.MusicFolderTestData;
import org.junit.After;
import org.junit.Assert;
import org.junit.Before;
import org.junit.ClassRule;
import org.junit.Rule;
import org.junit.Test;
import org.junit.rules.TemporaryFolder;
import org.junit.runner.RunWith;
import org.springframework.beans.factory.annotation.Autowired;
import org.springframework.boot.test.context.SpringBootTest;
import org.springframework.context.annotation.Import;
import org.springframework.test.annotation.DirtiesContext;
import org.springframework.test.context.junit4.SpringRunner;

import java.io.File;
import java.nio.file.Files;
import java.nio.file.Path;
import java.nio.file.Paths;
import java.time.Instant;
import java.util.ArrayList;
import java.util.Arrays;
import java.util.List;
import java.util.UUID;
import java.util.concurrent.TimeUnit;

import static org.junit.Assert.assertEquals;

/**
 * A unit test class to test the MediaScannerService.
 * <p>
 * This class uses the Spring application context configuration present in the
 * /org/airsonic/player/service/mediaScannerServiceTestCase/ directory.
 * <p>
 * The media library is found in the /MEDIAS directory.
 * It is composed of 2 musicFolders (Music and Music2) and several little weight audio files.
 * <p>
 * At runtime, the subsonic_home dir is set to target/test-classes/org/airsonic/player/service/mediaScannerServiceTestCase.
 * An empty database is created on the fly.
 */
@RunWith(SpringRunner.class)
@SpringBootTest
@Import(TestDao.class)
@DirtiesContext(classMode = DirtiesContext.ClassMode.AFTER_EACH_TEST_METHOD)
public class MediaScannerServiceTestCase {

    @ClassRule
    public static final HomeRule airsonicRule = new HomeRule();

    private final MetricRegistry metrics = new MetricRegistry();

    @Autowired
    private MediaScannerService mediaScannerService;

    @Autowired
    private MediaFileDao mediaFileDao;

    @Autowired
    private MusicFolderDao musicFolderDao;

    @Autowired
<<<<<<< HEAD
    private TestDao testDao;

    @Autowired
=======
>>>>>>> 0d83c0b7
    private MediaFileService mediaFileService;

    @Autowired
    private ArtistDao artistDao;

    @Autowired
    private AlbumDao albumDao;

    @Autowired
    private SettingsService settingsService;

    @Rule
    public TemporaryFolder temporaryFolder = new TemporaryFolder();

<<<<<<< HEAD
=======
    private UUID cleanupId = null;

>>>>>>> 0d83c0b7
    @Before
    public void setup() {
        TestCaseUtils.waitForScanFinish(mediaScannerService);
    }

    @After
    public void cleanup() {
        if (cleanupId != null) {
            ScanningTestUtils.after(cleanupId, settingsService);
            cleanupId = null;
        }
    }

    /**
     * Tests the MediaScannerService by scanning the test media library into an empty database.
     */
    @Test
    public void testScanLibrary() {
        Timer globalTimer = metrics.timer(MetricRegistry.name(MediaScannerServiceTestCase.class, "Timer.global"));

        Timer.Context globalTimerContext = globalTimer.time();
        cleanupId = ScanningTestUtils.before(MusicFolderTestData.getTestMusicFolders(), settingsService, mediaScannerService);
        globalTimerContext.stop();

<<<<<<< HEAD
        System.out.println("--- Report of records count per table ---");
        Map<String, Integer> records = TestCaseUtils.recordsInAllTables(testDao);
        records.keySet().forEach(tableName -> System.out.println(tableName + " : " + records.get(tableName).toString()));
        System.out.println("--- *********************** ---");


=======
>>>>>>> 0d83c0b7
        // Music Folder Music must have 3 children
        List<MediaFile> listeMusicChildren = mediaFileDao.getChildrenOf(MusicFolderTestData.resolveMusicFolderPath().toString());
        Assert.assertEquals(3, listeMusicChildren.size());
        // Music Folder Music2 must have 1 children
        List<MediaFile> listeMusic2Children = mediaFileDao.getChildrenOf(MusicFolderTestData.resolveMusic2FolderPath().toString());
        Assert.assertEquals(1, listeMusic2Children.size());

        System.out.println("--- List of all artists ---");
        System.out.println("artistName#albumCount");
        List<Artist> allArtists = artistDao.getAlphabetialArtists(0, Integer.MAX_VALUE, musicFolderDao.getAllMusicFolders());
        allArtists.forEach(artist -> System.out.println(artist.getName() + "#" + artist.getAlbumCount()));
        System.out.println("--- *********************** ---");

        System.out.println("--- List of all albums ---");
        System.out.println("name#artist");
        List<Album> allAlbums = albumDao.getAlphabeticalAlbums(0, Integer.MAX_VALUE, true, true, musicFolderDao.getAllMusicFolders());
        allAlbums.forEach(album -> System.out.println(album.getName() + "#" + album.getArtist()));
        Assert.assertEquals(5, allAlbums.size());
        System.out.println("--- *********************** ---");

        List<MediaFile> listeSongs = mediaFileDao.getSongsByGenre("Baroque Instrumental", 0, Integer.MAX_VALUE, musicFolderDao.getAllMusicFolders());
        Assert.assertEquals(2, listeSongs.size());

        // display out metrics report
        ConsoleReporter reporter = ConsoleReporter.forRegistry(metrics)
                .convertRatesTo(TimeUnit.SECONDS)
                .convertDurationsTo(TimeUnit.MILLISECONDS)
                .build();
        reporter.report();

        System.out.print("End");
    }

    @Test
    public void testSpecialCharactersInFilename() throws Exception {
        String directoryName = "Muff1nman\u2019s \uFF0FMusic";
        String fileName = "Muff1nman\u2019s\uFF0FPiano.mp3";
        Path artistDir = temporaryFolder.newFolder(directoryName).toPath();
        Path musicFile = artistDir.resolve(fileName);
        Files.copy(Paths.get(Resources.getResource("MEDIAS/piano.mp3").toURI()), musicFile);

        MusicFolder musicFolder = new MusicFolder(1, temporaryFolder.getRoot().toPath(), "Music", true, Instant.now());
        cleanupId = ScanningTestUtils.before(Arrays.asList(musicFolder), settingsService, mediaScannerService);
        MediaFile mediaFile = mediaFileService.getMediaFile(musicFile);
        assertEquals(mediaFile.getFile().toString(), musicFile.toString());
    }

    @Test
    public void testNeverScanned() {
        mediaScannerService.neverScanned();
    }

    @Test
    public void testMusicBrainzReleaseIdTag() {

        // Add the "Music3" folder to the database
        Path musicFolderFile = MusicFolderTestData.resolveMusic3FolderPath();
        MusicFolder musicFolder = new MusicFolder(1, musicFolderFile, "Music3", true, Instant.now());
        cleanupId = ScanningTestUtils.before(Arrays.asList(musicFolder), settingsService, mediaScannerService);

        // Retrieve the "Music3" folder from the database to make
        // sure that we don't accidentally operate on other folders
        // from previous tests.
        musicFolder = musicFolderDao.getMusicFolderForPath(musicFolder.getPath().toString());
        List<MusicFolder> folders = new ArrayList<>();
        folders.add(musicFolder);

        // Test that the artist is correctly imported
        List<Artist> allArtists = artistDao.getAlphabetialArtists(0, Integer.MAX_VALUE, folders);
        Assert.assertEquals(1, allArtists.size());
        Artist artist = allArtists.get(0);
        Assert.assertEquals("TestArtist", artist.getName());
        Assert.assertEquals(1, artist.getAlbumCount());

        // Test that the album is correctly imported, along with its MusicBrainz release ID
        List<Album> allAlbums = albumDao.getAlphabeticalAlbums(0, Integer.MAX_VALUE, true, true, folders);
        Assert.assertEquals(1, allAlbums.size());
        Album album = allAlbums.get(0);
        Assert.assertEquals("TestAlbum", album.getName());
        Assert.assertEquals("TestArtist", album.getArtist());
        Assert.assertEquals(1, album.getSongCount());
        Assert.assertEquals("0820752d-1043-4572-ab36-2df3b5cc15fa", album.getMusicBrainzReleaseId());
        Assert.assertEquals(musicFolderFile.resolve("TestAlbum").toString(), album.getPath());

        // Test that the music file is correctly imported, along with its MusicBrainz release ID and recording ID
        List<MediaFile> albumFiles = mediaFileDao.getChildrenOf(allAlbums.get(0).getPath());
        Assert.assertEquals(1, albumFiles.size());
        MediaFile file = albumFiles.get(0);
        Assert.assertEquals("Aria", file.getTitle());
        Assert.assertEquals("flac", file.getFormat());
        Assert.assertEquals("TestAlbum", file.getAlbumName());
        Assert.assertEquals("TestArtist", file.getArtist());
        Assert.assertEquals("TestArtist", file.getAlbumArtist());
        Assert.assertEquals(1, (long)file.getTrackNumber());
        Assert.assertEquals(2001, (long)file.getYear());
        Assert.assertEquals(album.getPath(), file.getParentPath());
        Assert.assertEquals(new File(album.getPath()).toPath().resolve("01 - Aria.flac").toString(), file.getPath());
        Assert.assertEquals("0820752d-1043-4572-ab36-2df3b5cc15fa", file.getMusicBrainzReleaseId());
        Assert.assertEquals("831586f4-56f9-4785-ac91-447ae20af633", file.getMusicBrainzRecordingId());
    }
}<|MERGE_RESOLUTION|>--- conflicted
+++ resolved
@@ -5,12 +5,8 @@
 import com.codahale.metrics.Timer;
 import com.google.common.io.Resources;
 
-<<<<<<< HEAD
 import org.airsonic.player.TestCaseUtils;
-import org.airsonic.player.TestCaseUtils.TestDao;
-=======
 import org.airsonic.player.api.ScanningTestUtils;
->>>>>>> 0d83c0b7
 import org.airsonic.player.dao.*;
 import org.airsonic.player.domain.Album;
 import org.airsonic.player.domain.Artist;
@@ -28,7 +24,6 @@
 import org.junit.runner.RunWith;
 import org.springframework.beans.factory.annotation.Autowired;
 import org.springframework.boot.test.context.SpringBootTest;
-import org.springframework.context.annotation.Import;
 import org.springframework.test.annotation.DirtiesContext;
 import org.springframework.test.context.junit4.SpringRunner;
 
@@ -59,7 +54,6 @@
  */
 @RunWith(SpringRunner.class)
 @SpringBootTest
-@Import(TestDao.class)
 @DirtiesContext(classMode = DirtiesContext.ClassMode.AFTER_EACH_TEST_METHOD)
 public class MediaScannerServiceTestCase {
 
@@ -78,12 +72,6 @@
     private MusicFolderDao musicFolderDao;
 
     @Autowired
-<<<<<<< HEAD
-    private TestDao testDao;
-
-    @Autowired
-=======
->>>>>>> 0d83c0b7
     private MediaFileService mediaFileService;
 
     @Autowired
@@ -98,11 +86,8 @@
     @Rule
     public TemporaryFolder temporaryFolder = new TemporaryFolder();
 
-<<<<<<< HEAD
-=======
     private UUID cleanupId = null;
 
->>>>>>> 0d83c0b7
     @Before
     public void setup() {
         TestCaseUtils.waitForScanFinish(mediaScannerService);
@@ -127,15 +112,6 @@
         cleanupId = ScanningTestUtils.before(MusicFolderTestData.getTestMusicFolders(), settingsService, mediaScannerService);
         globalTimerContext.stop();
 
-<<<<<<< HEAD
-        System.out.println("--- Report of records count per table ---");
-        Map<String, Integer> records = TestCaseUtils.recordsInAllTables(testDao);
-        records.keySet().forEach(tableName -> System.out.println(tableName + " : " + records.get(tableName).toString()));
-        System.out.println("--- *********************** ---");
-
-
-=======
->>>>>>> 0d83c0b7
         // Music Folder Music must have 3 children
         List<MediaFile> listeMusicChildren = mediaFileDao.getChildrenOf(MusicFolderTestData.resolveMusicFolderPath().toString());
         Assert.assertEquals(3, listeMusicChildren.size());
