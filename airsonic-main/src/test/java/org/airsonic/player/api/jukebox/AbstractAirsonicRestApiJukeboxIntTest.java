package org.airsonic.player.api.jukebox;

import org.airsonic.player.TestCaseUtils;
<<<<<<< HEAD
import org.airsonic.player.TestCaseUtils.TestDao;
=======
import org.airsonic.player.api.ScanningTestUtils;
>>>>>>> 0d83c0b7
import org.airsonic.player.controller.SubsonicRESTController;
import org.airsonic.player.dao.*;
import org.airsonic.player.domain.*;
import org.airsonic.player.service.MediaScannerService;
import org.airsonic.player.service.PlayerService;
import org.airsonic.player.service.SettingsService;
import org.airsonic.player.util.HomeRule;
import org.airsonic.player.util.MusicFolderTestData;
import org.airsonic.player.util.StringUtil;
import org.junit.*;
import org.junit.runner.RunWith;
import org.springframework.beans.factory.annotation.Autowired;
import org.springframework.beans.factory.config.BeanPostProcessor;
import org.springframework.boot.test.autoconfigure.web.servlet.AutoConfigureMockMvc;
import org.springframework.boot.test.context.SpringBootTest;
import org.springframework.boot.test.context.TestConfiguration;
import org.springframework.context.annotation.Bean;
import org.springframework.http.MediaType;
import org.springframework.security.test.context.support.WithMockUser;
import org.springframework.test.context.junit4.SpringRunner;
import org.springframework.test.web.servlet.MockMvc;
import org.springframework.test.web.servlet.ResultActions;
import org.springframework.test.web.servlet.ResultMatcher;

import java.time.Instant;
import java.time.ZoneId;
import java.time.format.DateTimeFormatter;
import java.util.UUID;

import static org.assertj.core.api.Assertions.assertThat;
import static org.mockito.Mockito.*;
import static org.springframework.test.web.servlet.request.MockMvcRequestBuilders.get;
import static org.springframework.test.web.servlet.result.MockMvcResultHandlers.print;
import static org.springframework.test.web.servlet.result.MockMvcResultMatchers.jsonPath;
import static org.springframework.test.web.servlet.result.MockMvcResultMatchers.status;

@RunWith(SpringRunner.class)
@SpringBootTest(classes = {AbstractAirsonicRestApiJukeboxIntTest.Config.class, TestDao.class})
@AutoConfigureMockMvc
public abstract class AbstractAirsonicRestApiJukeboxIntTest {

    @ClassRule
    public static final HomeRule classRule = new HomeRule(); // sets airsonic.home to a temporary dir

    @TestConfiguration
    static class Config {
        @Bean
        public BeanPostProcessor convertToSpy() {
            return new BeanPostProcessor() {
                @Override
                public Object postProcessAfterInitialization(Object bean, String beanName) {
                    if (bean instanceof PlayerDaoPlayQueueFactory) {
                        PlayerDaoPlayQueueFactory temp = (PlayerDaoPlayQueueFactory) spy(bean);

                        doReturn(spy(temp.createPlayQueue())).when(temp).createPlayQueue();

                        bean = temp;
                    }

                    return bean;
                }
            };
        }
    }

    static final String CLIENT_NAME = "airsonic";
    static final String JUKEBOX_PLAYER_NAME = CLIENT_NAME + "-jukebox";
    private static final String EXPECTED_FORMAT = "json";
    private static String AIRSONIC_API_VERSION = TestCaseUtils.restApiVersion();

    private static boolean dataBasePopulated;
<<<<<<< HEAD
    private static TestDao staticTestDao;
=======
    private static DaoHelper staticDaoHelper;
    private static SettingsService staticSettingsService;
    private static UUID cleanupId = null;
>>>>>>> 0d83c0b7

    @Autowired
    private MockMvc mvc;
    @Autowired
    protected PlayerService playerService;
    @Autowired
    private SettingsService settingsService;
    @Autowired
    private MediaScannerService mediaScannerService;
    @Autowired
    private PlayerDao playerDao;
    @Autowired
    private MediaFileDao mediaFileDao;
    @Autowired
    private TestDao testDao;
    @Autowired
    private AlbumDao albumDao;
    @Autowired
    private ArtistDao artistDao;

    private Player testJukeboxPlayer;

    @BeforeClass
    public static void setupClass() {
        dataBasePopulated = false;
    }

    @AfterClass
    public static void cleanDataBase() {
<<<<<<< HEAD
        staticTestDao.getJdbcTemplate().execute("DROP SCHEMA PUBLIC CASCADE");
        staticTestDao = null;
=======
        staticDaoHelper.getJdbcTemplate().execute("delete from player");
        ScanningTestUtils.after(cleanupId, staticSettingsService);
        cleanupId = null;
        staticSettingsService = null;
        staticDaoHelper = null;
>>>>>>> 0d83c0b7
        dataBasePopulated = false;
    }

    /**
     * Populate test datas in the database only once.
     *
     * <ul>
     *     <li>Creates 2 music folder</li>
     *     <li>Scans the music folders</li>
     *     <li>Creates a test jukebox player</li>
     * </ul>
     */
    private void populateDatabase() {
        if (!dataBasePopulated) {
<<<<<<< HEAD
            staticTestDao = testDao;
=======
            staticDaoHelper = daoHelper;
            staticSettingsService = settingsService;
>>>>>>> 0d83c0b7

            cleanupId = ScanningTestUtils.before(MusicFolderTestData.getTestMusicFolders(), settingsService,mediaScannerService);

            assertThat(playerDao.getAllPlayers().size()).isEqualTo(0);
            createTestPlayer();
            assertThat(playerDao.getAllPlayers().size()).isEqualTo(1);

            dataBasePopulated = true;
        }
    }

    @Before
    public void setup() throws Exception {
        populateDatabase();

        testJukeboxPlayer = spy(findTestJukeboxPlayer());
        assertThat(testJukeboxPlayer).isNotNull();
        reset(testJukeboxPlayer.getPlayQueue());
        testJukeboxPlayer.getPlayQueue().clear();
        assertThat(testJukeboxPlayer.getPlayQueue().size()).isEqualTo(0);
        testJukeboxPlayer.getPlayQueue().addFiles(true,
                mediaFileDao.getSongsForAlbum("_DIR_ Ravel", "Complete Piano Works"));
        assertThat(testJukeboxPlayer.getPlayQueue().size()).isEqualTo(2);
    }

    protected abstract void createTestPlayer();

    private Player findTestJukeboxPlayer() {
        return playerDao.getAllPlayers().stream().filter(player -> player.getName().equals(JUKEBOX_PLAYER_NAME))
                .findFirst().orElseThrow(() -> new RuntimeException("No player found in database"));
    }

    private String convertInstantToString(Instant date) {
        return DateTimeFormatter.ofPattern("yyyy-MM-dd'T'HH:mm:ss.SSS'Z'").withZone(ZoneId.of("UTC")).format(date);
    }

    private ResultMatcher playListItem1isCorrect() {
        MediaFile mediaFile = testJukeboxPlayer.getPlayQueue().getFile(0);
        MediaFile parent = mediaFileDao.getMediaFile(mediaFile.getParentPath());
        Album album = albumDao.getAlbum(mediaFile.getArtist(), mediaFile.getAlbumName());
        Artist artist = artistDao.getArtist(mediaFile.getArtist());
        assertThat(album).isNotNull();
        return result -> {
            jsonPath("$.subsonic-response.jukeboxPlaylist.entry[0].id").value(mediaFile.getId()).match(result);
            jsonPath("$.subsonic-response.jukeboxPlaylist.entry[0].parent").value(parent.getId()).match(result);
            jsonPath("$.subsonic-response.jukeboxPlaylist.entry[0].isDir").value(mediaFile.isDirectory()).match(result);
            jsonPath("$.subsonic-response.jukeboxPlaylist.entry[0].title").value(mediaFile.getTitle()).match(result);
            jsonPath("$.subsonic-response.jukeboxPlaylist.entry[0].album").value(mediaFile.getAlbumName()).match(result);
            jsonPath("$.subsonic-response.jukeboxPlaylist.entry[0].artist").value(mediaFile.getArtist()).match(result);
            jsonPath("$.subsonic-response.jukeboxPlaylist.entry[0].coverArt").value(parent.getId()).match(result);
            jsonPath("$.subsonic-response.jukeboxPlaylist.entry[0].size").value(mediaFile.getFileSize()).match(result);
            jsonPath("$.subsonic-response.jukeboxPlaylist.entry[0].contentType").value(StringUtil.getMimeType(mediaFile.getFormat())).match(result);
            jsonPath("$.subsonic-response.jukeboxPlaylist.entry[0].suffix").value(mediaFile.getFormat()).match(result);
            jsonPath("$.subsonic-response.jukeboxPlaylist.entry[0].duration").value(Math.round(mediaFile.getDuration())).match(result);
            jsonPath("$.subsonic-response.jukeboxPlaylist.entry[0].bitRate").value(mediaFile.getBitRate()).match(result);
            jsonPath("$.subsonic-response.jukeboxPlaylist.entry[0].path").value(SubsonicRESTController.getRelativePath(mediaFile, settingsService)).match(result);
            jsonPath("$.subsonic-response.jukeboxPlaylist.entry[0].isVideo").value(mediaFile.isVideo()).match(result);
            jsonPath("$.subsonic-response.jukeboxPlaylist.entry[0].playCount").isNumber().match(result);
            jsonPath("$.subsonic-response.jukeboxPlaylist.entry[0].created").value(convertInstantToString(mediaFile.getCreated())).match(result);
            jsonPath("$.subsonic-response.jukeboxPlaylist.entry[0].albumId").value(album.getId()).match(result);
            jsonPath("$.subsonic-response.jukeboxPlaylist.entry[0].artistId").value(artist.getId()).match(result);
            jsonPath("$.subsonic-response.jukeboxPlaylist.entry[0].type").value(mediaFile.getMediaType().name().toLowerCase()).match(result);
        };
    }

    @Test
    @WithMockUser(username = "admin")
    public void jukeboxStartActionTest() throws Exception {
        // Given

        // When and Then
        performStartAction();
        performStatusAction("true");
        performGetAction()
                .andExpect(jsonPath("$.subsonic-response.jukeboxPlaylist.currentIndex").value("0"))
                .andExpect(jsonPath("$.subsonic-response.jukeboxPlaylist.playing").value("true"))
                .andExpect(jsonPath("$.subsonic-response.jukeboxPlaylist.gain").value("0.75"))
                .andExpect(jsonPath("$.subsonic-response.jukeboxPlaylist.position").value("0"))
                .andExpect(jsonPath("$.subsonic-response.jukeboxPlaylist.entry").isArray())
                .andExpect(jsonPath("$.subsonic-response.jukeboxPlaylist.entry.length()").value(2))
                .andExpect(playListItem1isCorrect())
                .andDo(print());

        verify(testJukeboxPlayer.getPlayQueue(), times(2)).setStatus(PlayQueue.Status.PLAYING);
        assertThat(testJukeboxPlayer.getPlayQueue().getIndex()).isEqualTo(0);
        assertThat(testJukeboxPlayer.getPlayQueue().getStatus()).isEqualTo(PlayQueue.Status.PLAYING);
    }

    @Test
    @WithMockUser(username = "admin")
    public void jukeboxStopActionTest() throws Exception {
        // Given

        // When and Then
        performStartAction();
        performStatusAction("true");
        performStopAction();
        performStatusAction("false");

        verify(testJukeboxPlayer.getPlayQueue(), times(2)).setStatus(PlayQueue.Status.PLAYING);
        verify(testJukeboxPlayer.getPlayQueue(), times(1)).setStatus(PlayQueue.Status.STOPPED);
        assertThat(testJukeboxPlayer.getPlayQueue().getIndex()).isEqualTo(0);
        assertThat(testJukeboxPlayer.getPlayQueue().getStatus()).isEqualTo(PlayQueue.Status.STOPPED);
    }

    private void performStatusAction(String expectedPlayingValue) throws Exception {
        mvc.perform(get("/rest/jukeboxControl.view")
                .param("v", AIRSONIC_API_VERSION)
                .param("c", CLIENT_NAME)
                .param("f", EXPECTED_FORMAT)
                .param("action", "status")
                .contentType(MediaType.APPLICATION_JSON))
                .andExpect(status().isOk())
                .andExpect(jsonPath("$.subsonic-response.status").value("ok"))
                .andExpect(jsonPath("$.subsonic-response.jukeboxStatus.currentIndex").value("0"))
                .andExpect(jsonPath("$.subsonic-response.jukeboxStatus.playing").value(expectedPlayingValue))
                .andExpect(jsonPath("$.subsonic-response.jukeboxStatus.position").value("0"));
    }

    private ResultActions performGetAction() throws Exception {
        return mvc.perform(get("/rest/jukeboxControl.view")
                .param("v", AIRSONIC_API_VERSION)
                .param("c", CLIENT_NAME)
                .param("f", EXPECTED_FORMAT)
                .param("action", "get")
                .contentType(MediaType.APPLICATION_JSON))
                .andExpect(status().isOk())
                .andExpect(jsonPath("$.subsonic-response.status").value("ok"));
    }

    private void performStopAction() throws Exception {
        mvc.perform(get("/rest/jukeboxControl.view")
                .param("v", AIRSONIC_API_VERSION)
                .param("c", CLIENT_NAME)
                .param("f", EXPECTED_FORMAT)
                .param("action", "stop")
                .contentType(MediaType.APPLICATION_JSON))
                .andExpect(status().isOk())
                .andExpect(jsonPath("$.subsonic-response.status").value("ok"))
                .andExpect(jsonPath("$.subsonic-response.jukeboxStatus.currentIndex").value("0"))
                .andExpect(jsonPath("$.subsonic-response.jukeboxStatus.playing").value("false"))
                .andExpect(jsonPath("$.subsonic-response.jukeboxStatus.position").value("0"));
    }

    private void performStartAction() throws Exception {
        mvc.perform(get("/rest/jukeboxControl.view")
                .param("v", AIRSONIC_API_VERSION)
                .param("c", CLIENT_NAME)
                .param("f", EXPECTED_FORMAT)
                .param("action", "start")
                .contentType(MediaType.APPLICATION_JSON))
                .andExpect(status().isOk())
                .andExpect(jsonPath("$.subsonic-response.status").value("ok"))
                .andExpect(jsonPath("$.subsonic-response.jukeboxStatus.currentIndex").value("0"))
                .andExpect(jsonPath("$.subsonic-response.jukeboxStatus.playing").value("true"))
                .andExpect(jsonPath("$.subsonic-response.jukeboxStatus.position").value("0"));
    }
}<|MERGE_RESOLUTION|>--- conflicted
+++ resolved
@@ -1,11 +1,8 @@
 package org.airsonic.player.api.jukebox;
 
 import org.airsonic.player.TestCaseUtils;
-<<<<<<< HEAD
 import org.airsonic.player.TestCaseUtils.TestDao;
-=======
 import org.airsonic.player.api.ScanningTestUtils;
->>>>>>> 0d83c0b7
 import org.airsonic.player.controller.SubsonicRESTController;
 import org.airsonic.player.dao.*;
 import org.airsonic.player.domain.*;
@@ -77,13 +74,9 @@
     private static String AIRSONIC_API_VERSION = TestCaseUtils.restApiVersion();
 
     private static boolean dataBasePopulated;
-<<<<<<< HEAD
     private static TestDao staticTestDao;
-=======
-    private static DaoHelper staticDaoHelper;
     private static SettingsService staticSettingsService;
     private static UUID cleanupId = null;
->>>>>>> 0d83c0b7
 
     @Autowired
     private MockMvc mvc;
@@ -113,16 +106,11 @@
 
     @AfterClass
     public static void cleanDataBase() {
-<<<<<<< HEAD
-        staticTestDao.getJdbcTemplate().execute("DROP SCHEMA PUBLIC CASCADE");
-        staticTestDao = null;
-=======
-        staticDaoHelper.getJdbcTemplate().execute("delete from player");
+        staticTestDao.getJdbcTemplate().execute("delete from player");
         ScanningTestUtils.after(cleanupId, staticSettingsService);
         cleanupId = null;
         staticSettingsService = null;
-        staticDaoHelper = null;
->>>>>>> 0d83c0b7
+        staticTestDao = null;
         dataBasePopulated = false;
     }
 
@@ -137,12 +125,8 @@
      */
     private void populateDatabase() {
         if (!dataBasePopulated) {
-<<<<<<< HEAD
             staticTestDao = testDao;
-=======
-            staticDaoHelper = daoHelper;
             staticSettingsService = settingsService;
->>>>>>> 0d83c0b7
 
             cleanupId = ScanningTestUtils.before(MusicFolderTestData.getTestMusicFolders(), settingsService,mediaScannerService);
 
