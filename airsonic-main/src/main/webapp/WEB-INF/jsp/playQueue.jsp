--- conflicted
+++ resolved
@@ -149,7 +149,6 @@
                     }
                     callback({data: pq.songs});
                 },
-<<<<<<< HEAD
                 stripeClasses: ["bgcolor1", "bgcolor2"],
                 columnDefs: [{ targets: "_all", orderable: false }],
                 columns: [
@@ -160,22 +159,9 @@
                       render(starred, type) {
                           if (type == "display") {
                               return "<img class='starSong' src='" + (starred ? ratingOnImage : ratingOffImage) + "' style='height:18px;' alt='' title=''>";
-=======
-                { data: "trackNumber", className: "detail fit", visible: ${model.visibility.trackNumberVisible} },
-                { data: "title",
-                  className: "detail songTitle truncate",
-                  render: function(title, type, row) {
-                      if (type == "display") {
-                          var img = "<img class='currentImage' src=\"<spring:theme code='currentImage'/>\" alt='' style='display:none;padding-right: 0.5em' />";
-                          if (!${model.player.externalWithPlaylist}) {
-                              return img + $("<a>").addClass("titleUrl").attr("href", "javascript:void(0)").attr("title", title).attr("alt", title).text(title)[0].outerHTML;
-                          } else {
-                              return img + $("<span>").attr("title", title).attr("alt", title).text(title)[0].outerHTML;
->>>>>>> 2ca6b306
                           }
                           return starred ? "onlystarred" : "unstarred";
                       }
-<<<<<<< HEAD
                     },
                     { data: null,
                       searchable: false,
@@ -194,11 +180,11 @@
                       className: "detail songTitle truncate",
                       render(title, type, row) {
                           if (type == "display") {
-                              var img = "<img class='currentImage' src=\"<spring:theme code='currentImage'/>\" alt='' style='display:none;padding-right: 0.5em' />";
+                              var img = "<img class='currentImage' src=\"<spring:theme code='currentImage'/>\" alt='' style='display: none; padding-right: 0.5em' />";
                               if (!${model.player.externalWithPlaylist}) {
-                                  return img + "<a class='titleUrl' href='javascript:void(0)' title='" + title + "' + alt='" + title + "'>" + title + "</a>";
+                                  return img + $("<a>").addClass("titleUrl").attr("href", "javascript:void(0)").attr("title", title).attr("alt", title).text(title)[0].outerHTML;
                               } else {
-                                  return img + "<span title='" + title + "' + alt='" + title + "'>" + title + "</span>";
+                                  return img + $("<span>").attr("title", title).attr("alt", title).text(title)[0].outerHTML;
                               }
                           }
                           return title;
@@ -209,7 +195,7 @@
                       className: "detail truncate",
                       render(album, type, row) {
                           if (type == "display") {
-                              return "<a href='"+ row.albumUrl + "' target='" + (!pq.internetRadioEnabled ? "main" : "_blank' rel='noopener noreferrer") + "' title='" + album + "' + alt='" + album + "'>" + album + "</a>";
+                              return $("<a>").attr("href", row.albumUrl).attr("target", !pq.internetRadioEnabled ? "main" : "_blank").attr("rel", !pq.internetRadioEnabled ? "" : "noopener noreferrer").attr("title", album).attr("alt", album).text(album)[0].outerHTML;
                           }
                           return album;
                       }
@@ -219,40 +205,9 @@
                       visible: ${model.visibility.artistVisible},
                       render(artist, type) {
                           if (type == "display") {
-                              return "<span title='" + artist + "' + alt='" + artist + "'>" + artist + "</span>";
+                              return $("<span>").attr("title", artist).attr("alt", artist).text(artist)[0].outerHTML;
                           }
                           return artist;
-=======
-                      return title;
-                  }
-                },
-                { data: "album",
-                  visible: ${model.visibility.albumVisible},
-                  className: "detail truncate",
-                  render: function(album, type, row) {
-                      if (type == "display") {
-                          return $("<a>").attr("href", row.albumUrl).attr("target", !internetRadioEnabled ? "main" : "_blank").attr("rel", !internetRadioEnabled ? "" : "noopener noreferrer").attr("title", album).attr("alt", album).text(album)[0].outerHTML;
-                      }
-                      return album;
-                  }
-                },
-                { data: "artist",
-                  className: "detail truncate",
-                  visible: ${model.visibility.artistVisible},
-                  render: function(artist, type) {
-                      if (type == "display") {
-                          return $("<span>").attr("title", artist).attr("alt", artist).text(artist)[0].outerHTML;
-                      }
-                      return artist;
-                  }
-                },
-                { data: "genre",
-                  className: "detail truncate",
-                  visible: ${model.visibility.genreVisible},
-                  render: function(genre, type) {
-                      if (type == "display") {
-                          return $("<span>").attr("title", genre).attr("alt", genre).text(genre)[0].outerHTML;
->>>>>>> 2ca6b306
                       }
                     },
                     { data: "genre",
@@ -260,7 +215,7 @@
                       visible: ${model.visibility.genreVisible},
                       render(genre, type) {
                           if (type == "display") {
-                              return "<span title='" + genre + "' + alt='" + genre + "'>" + genre + "</span>";
+                              return $("<span>").attr("title", genre).attr("alt", genre).text(genre)[0].outerHTML;
                           }
                           return genre;
                       }
