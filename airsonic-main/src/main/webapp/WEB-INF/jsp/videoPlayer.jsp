<%@ page language="java" contentType="text/html; charset=utf-8" pageEncoding="iso-8859-1" %>

<html>
<head>
    <%@ include file="head.jsp" %>
    <%@ include file="jquery.jsp" %>
    <script type="text/javascript" src="<c:url value='/script/mediaelement/mediaelement-and-player.min.js'/>"></script>
    <script src="<c:url value='/script/mediaelement/plugins/speed/speed.min.js'/>"></script>
    <script src="<c:url value='/script/mediaelement/plugins/speed/speed-i18n.js'/>"></script>
    <script src="<c:url value='/script/mediaelement/plugins/quality/quality.js'/>"></script>
    <script src="<c:url value='/script/mediaelement/plugins/quality/quality-i18n.js'/>"></script>
    <link rel="stylesheet" type="text/css" href="<c:url value='/style/videoPlayer.css'/>">
<<<<<<< HEAD
=======
    <link rel="stylesheet" href="<c:url value='/script/mediaelement/plugins/speed/speed.min.css'/>">
    <link rel="stylesheet" href="<c:url value='/script/mediaelement/plugins/quality/quality.min.css'/>">

    <style type="text/css">
        .ui-slider .ui-slider-handle {
            width: 11px;
            height: 11px;
            cursor: pointer;
        }
        .ui-slider a {
            outline:none;
        }
        .ui-slider {
            cursor: pointer;
        }
        #videoPlayer {
            height: 100%;
            width: 100%;
        }
    </style>
    <!--<script type="text/javascript" src="<c:url value='/script/cast_sender-v1.js'/>"></script>-->
>>>>>>> 4d83cfb6

    <script type="text/javascript" language="javascript">
        function toggleStar(mediaFileId, imageId) {
            if ($(imageId).attr("src").indexOf("<spring:theme code='ratingOnImage'/>") != -1) {
                $(imageId).attr("src", "<spring:theme code="ratingOffImage"/>");
                top.StompClient.send("/app/rate/mediafile/unstar", mediaFileId);
            }
            else if ($(imageId).attr("src").indexOf("<spring:theme code='ratingOffImage'/>") != -1) {
                $(imageId).attr("src", "<spring:theme code='ratingOnImage'/>");
                top.StompClient.send("/app/rate/mediafile/star", mediaFileId);
            }
        }
        var model = {
          duration: ${empty model.duration ? 0: model.duration},
          remoteStreamUrl: "${model.remoteStreamUrl}",
          video_title: "${model.video.title}",
          remoteCoverArtUrl: "${model.remoteCoverArtUrl}",
          streamUrl: "${model.streamUrl}",
          video_id: "${model.video.id}",
          hide_share: ${model.user.shareRole ? 1: 0},
          hide_download: ${model.user.downloadRole ? 1: 0}
        }
        function init() {
            var videoPlayer = new MediaElementPlayer("videoPlayer", {
                alwaysShowControls: true,
                enableKeyboard: false,
                useDefaultControls: true,
                features: ["speed", "fullscreen", "quality"],
                defaultSpeed: "1.00",
                speeds: ["8.00", "2.00", "1.50", "1.25", "1.00", "0.75", "0.5"],
                defaultQuality: "${model.defaultBitRate} Kbps",
                qualityChangeCallback( media, node, newQuality, source ) {
                    console.log(media, node, newQuality, source);
                },
                success(mediaElement, originalNode, instance) {
                    // "hack" html5 renderer and reinitialize speed
                    instance.media.rendererName = "html5";
                    instance.buildspeed(instance, instance.getElement(instance.controls), instance.getElement(instance.layers), instance.media);
                }
            });
            //var initVidSrc = "${model.streamUrl}";
            //videoPlayer.src = initVidSrc + "&maxBitRate=${model.defaultBitRate}";
        }
    </script>
    <!--<script type="text/javascript" src="<c:url value='/script/videoPlayerCast.js'/>"></script>-->
</head>

<body class="mainframe bgcolor1" style="padding-bottom:0.5em" onload="init();">

    <div>
        <!--<div id="overlay">
            <div id="overlay_text">Playing on Chromecast</div>
        </div>-->
        <video id="videoPlayer">
          <c:forEach items="${model.bitRates}" var="bitRate">
            <source src="${model.streamUrl}&maxBitRate=${bitRate}" data-quality="${bitRate} Kbps">
          </c:forEach>
        </video>
        <!--<div id="media_control">
            <div id="progress_slider"></div>
            <div id="play"></div>
            <div id="pause"></div>
            <div id="progress">0:00</div>
            <div id="duration">0:00</div>
            <div id="audio_on"></div>
            <div id="audio_off"></div>
            <div id="volume_slider"></div>
            <div id="fullscreen"></div>
            <select name="bitrate_menu" id="bitrate_menu">
                <c:forEach items="${model.bitRates}" var="bitRate">
                    <c:choose>
                        <c:when test="${bitRate eq model.defaultBitRate}">
                            <option selected="selected" value="${bitRate}">${bitRate} Kbps</option>
                        </c:when>
                        <c:otherwise>
                            <option value="${bitRate}">${bitRate} Kbps</option>
                        </c:otherwise>
                    </c:choose>
                </c:forEach>
            </select>
            <div id="share"></div>
            <div id="download"></div>
            <div id="casticonactive"></div>
            <div id="casticonidle"></div>
        </div>
    </div>
    <div id="debug"></div>

    <script type="text/javascript">
        var CastPlayer = new CastPlayer();
    </script>
-->

<h1 style="padding-top:1em;padding-bottom:0.5em;">
    <img id="starImage" src="<spring:theme code='${not empty model.video.starredDate ? \'ratingOnImage\' : \'ratingOffImage\'}'/>"
         onclick="toggleStar(${model.video.id}, '#starImage'); return false;" style="cursor:pointer" alt="">
    <span style="vertical-align:middle">${fn:escapeXml(model.video.title)}</span>
</h1>

<sub:url value="main.view" var="backUrl"><sub:param name="id" value="${model.video.id}"/></sub:url>

<div class="back" style="float:left;padding-right:2em"><a href="${backUrl}"><fmt:message key="common.back"/></a></div>
<div style="clear: both"></div>
<script type="text/javascript" src="https://www.gstatic.com/cv/js/sender/v1/cast_sender.js?loadCastFramework=1"></script>

</body>
</html><|MERGE_RESOLUTION|>--- conflicted
+++ resolved
@@ -10,8 +10,6 @@
     <script src="<c:url value='/script/mediaelement/plugins/quality/quality.js'/>"></script>
     <script src="<c:url value='/script/mediaelement/plugins/quality/quality-i18n.js'/>"></script>
     <link rel="stylesheet" type="text/css" href="<c:url value='/style/videoPlayer.css'/>">
-<<<<<<< HEAD
-=======
     <link rel="stylesheet" href="<c:url value='/script/mediaelement/plugins/speed/speed.min.css'/>">
     <link rel="stylesheet" href="<c:url value='/script/mediaelement/plugins/quality/quality.min.css'/>">
 
@@ -32,8 +30,6 @@
             width: 100%;
         }
     </style>
-    <!--<script type="text/javascript" src="<c:url value='/script/cast_sender-v1.js'/>"></script>-->
->>>>>>> 4d83cfb6
 
     <script type="text/javascript" language="javascript">
         function toggleStar(mediaFileId, imageId) {
