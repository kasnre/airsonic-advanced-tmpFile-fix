/*
 This file is part of Airsonic.

 Airsonic is free software: you can redistribute it and/or modify
 it under the terms of the GNU General Public License as published by
 the Free Software Foundation, either version 3 of the License, or
 (at your option) any later version.

 Airsonic is distributed in the hope that it will be useful,
 but WITHOUT ANY WARRANTY; without even the implied warranty of
 MERCHANTABILITY or FITNESS FOR A PARTICULAR PURPOSE.  See the
 GNU General Public License for more details.

 You should have received a copy of the GNU General Public License
 along with Airsonic.  If not, see <http://www.gnu.org/licenses/>.

 Copyright 2016 (C) Airsonic Authors
 Based upon Subsonic, Copyright 2009 (C) Sindre Mehus
 */
package org.airsonic.player.service;

import com.google.common.cache.CacheBuilder;
import com.google.common.cache.CacheLoader;
import com.google.common.cache.LoadingCache;
import com.google.common.util.concurrent.RateLimiter;
import org.airsonic.player.dao.AvatarDao;
import org.airsonic.player.dao.InternetRadioDao;
import org.airsonic.player.dao.UserDao;
import org.airsonic.player.domain.*;
import org.airsonic.player.service.sonos.SonosServiceRegistration;
import org.airsonic.player.util.StringUtil;
import org.airsonic.player.util.Util;
import org.apache.commons.lang3.StringUtils;
import org.slf4j.Logger;
import org.slf4j.LoggerFactory;
import org.springframework.beans.factory.annotation.Autowired;
import org.springframework.boot.logging.LogFile;
import org.springframework.cache.annotation.CacheEvict;
import org.springframework.cache.annotation.Cacheable;
import org.springframework.core.env.Environment;
import org.springframework.core.env.PropertySource;
import org.springframework.expression.spel.standard.SpelExpressionParser;
import org.springframework.stereotype.Service;

import javax.annotation.PostConstruct;

import java.io.IOException;
import java.io.InputStream;
import java.nio.file.Files;
import java.nio.file.Path;
import java.nio.file.Paths;
import java.time.Instant;
import java.util.*;
import java.util.concurrent.ConcurrentHashMap;
import java.util.concurrent.TimeUnit;
import java.util.function.Supplier;
import java.util.regex.Pattern;
import java.util.stream.Collectors;
import java.util.stream.Stream;

/**
 * Provides persistent storage of application settings and preferences.
 *
 * @author Sindre Mehus
 */
@Service
public class SettingsService {

    // Airsonic home directory.
    private static final Path AIRSONIC_HOME_WINDOWS = Paths.get("c:/airsonic");
    private static final Path AIRSONIC_HOME_OTHER = Paths.get("/var/airsonic");

    // Global settings.
    private static final String KEY_INDEX_STRING = "IndexString";
    private static final String KEY_IGNORED_ARTICLES = "IgnoredArticles";
    private static final String KEY_GENRE_SEPARATORS = "GenreSeparators";
    private static final String KEY_UPLOADS_FOLDER = "UploadsFolder";
    private static final String KEY_SHORTCUTS = "Shortcuts";
    private static final String KEY_PLAYLIST_FOLDER = "PlaylistFolder";
    private static final String KEY_MUSIC_FILE_TYPES = "MusicFileTypes";
    private static final String KEY_VIDEO_FILE_TYPES = "VideoFileTypes";
    private static final String KEY_COVER_ART_FILE_TYPES = "CoverArtFileTypes2";
    private static final String KEY_COVER_ART_SOURCE = "CoverArtSource";
    private static final String KEY_COVER_ART_CONCURRENCY = "CoverArtConcurrency";
    private static final String KEY_COVER_ART_QUALITY = "CoverArtQuality";
    private static final String KEY_WELCOME_TITLE = "WelcomeTitle";
    private static final String KEY_WELCOME_SUBTITLE = "WelcomeSubtitle";
    private static final String KEY_WELCOME_MESSAGE = "WelcomeMessage2";
    private static final String KEY_LOGIN_MESSAGE = "LoginMessage";
    private static final String KEY_SESSION_DURATION = "server.servlet.session.timeout";
    private static final String KEY_LOCALE_LANGUAGE = "LocaleLanguage";
    private static final String KEY_LOCALE_COUNTRY = "LocaleCountry";
    private static final String KEY_LOCALE_VARIANT = "LocaleVariant";
    private static final String KEY_THEME_ID = "Theme";
    private static final String KEY_INDEX_CREATION_INTERVAL = "IndexCreationInterval";
    private static final String KEY_INDEX_CREATION_HOUR = "IndexCreationHour";
    private static final String KEY_FAST_CACHE_ENABLED = "FastCacheEnabled";
    private static final String KEY_FULL_SCAN = "FullScan";
    private static final String KEY_CLEAR_FULL_SCAN_SETTING_AFTER_SCAN = "ClearFullScanSettingAfterScan";
    private static final String KEY_TRANSCODE_ESTIMATE_TIME_PADDING = "TranscodeEstimateTimePadding";
    private static final String KEY_TRANSCODE_ESTIMATE_BYTE_PADDING = "TranscodeEstimateBytePadding";
    private static final String KEY_DB_BACKUP_INTERVAL = "DbBackupUpdateInterval";
    private static final String KEY_DB_BACKUP_RETENTION_COUNT = "DbBackupRetentionCount";
    private static final String KEY_PODCAST_UPDATE_INTERVAL = "PodcastUpdateInterval";
    private static final String KEY_PODCAST_FOLDER = "PodcastFolder";
    private static final String KEY_PODCAST_EPISODE_RETENTION_COUNT = "PodcastEpisodeRetentionCount";
    private static final String KEY_PODCAST_EPISODE_DOWNLOAD_COUNT = "PodcastEpisodeDownloadCount";
    private static final String KEY_DOWNLOAD_BITRATE_LIMIT = "DownloadBitrateLimit";
    private static final String KEY_UPLOAD_BITRATE_LIMIT = "UploadBitrateLimit";
    private static final String KEY_SPLIT_OPTIONS = "SplitOptions";
    private static final String KEY_SPLIT_COMMAND = "SplitCommand";
    private static final String KEY_DOWNSAMPLING_COMMAND = "DownsamplingCommand4";
    private static final String KEY_HLS_COMMAND = "HlsCommand4";
    private static final String KEY_JUKEBOX_COMMAND = "JukeboxCommand2";
    private static final String KEY_VIDEO_IMAGE_COMMAND = "VideoImageCommand";
    private static final String KEY_SUBTITLES_EXTRACTION_COMMAND = "SubtitlesExtractionCommand";
    private static final String KEY_LDAP_ENABLED = "LdapEnabled";
    private static final String KEY_LDAP_URL = "LdapUrl";
    private static final String KEY_LDAP_MANAGER_DN = "LdapManagerDn";
    private static final String KEY_LDAP_MANAGER_PASSWORD = "LdapManagerPassword";
    private static final String KEY_LDAP_SEARCH_FILTER = "LdapSearchFilter";
    private static final String KEY_LDAP_AUTO_SHADOWING = "LdapAutoShadowing";
    private static final String KEY_GETTING_STARTED_ENABLED = "GettingStartedEnabled";
    private static final String KEY_SETTINGS_CHANGED = "SettingsChanged";
    private static final String KEY_ORGANIZE_BY_FOLDER_STRUCTURE = "OrganizeByFolderStructure";
    private static final String KEY_SORT_ALBUMS_BY_YEAR = "SortAlbumsByYear";
    private static final String KEY_DLNA_ENABLED = "DlnaEnabled";
    private static final String KEY_DLNA_SERVER_NAME = "DlnaServerName";
    private static final String KEY_DLNA_SERVER_ID = "DlnaServerId";
    private static final String KEY_DLNA_BASE_LAN_URL = "DlnaBaseLANURL";
    private static final String KEY_UPNP_PORT = "UPnpPort";
    private static final String KEY_SONOS_ENABLED = "SonosEnabled";
    private static final String KEY_SONOS_SERVICE_NAME = "SonosServiceName";
    private static final String KEY_SONOS_SERVICE_ID = "SonosServiceId";
    private static final String KEY_SONOS_CALLBACK_HOST_ADDRESS = "SonosCallbackHostAddress";
    private static final String KEY_SONOS_LINK_METHOD = "SonosLinkMethod";
    private static final String KEY_JWT_KEY = "JWTKey";
    private static final String KEY_REMEMBER_ME_KEY = "RememberMeKey";
    private static final String KEY_ENCRYPTION_PASSWORD = "EncryptionKeyPassword";
    private static final String KEY_ENCRYPTION_SALT = "EncryptionKeySalt";
    private static final String KEY_PREFERRED_DECODABLE_PASSWORD_ENCODER = "DecodablePasswordEncoder";
    private static final String KEY_PREFERRED_NONDECODABLE_PASSWORD_ENCODER = "NonDecodablePasswordEncoder";
    private static final String KEY_PREFER_NONDECODABLE_PASSWORDS = "PreferNonDecodablePasswords";

    private static final String KEY_SMTP_SERVER = "SmtpServer";
    private static final String KEY_SMTP_ENCRYPTION = "SmtpEncryption";
    private static final String KEY_SMTP_PORT = "SmtpPort";
    private static final String KEY_SMTP_USER = "SmtpUser";
    private static final String KEY_SMTP_PASSWORD = "SmtpPassword";
    private static final String KEY_SMTP_FROM = "SmtpFrom";
    private static final String KEY_EXPORT_PLAYLIST_FORMAT = "PlaylistExportFormat";
    private static final String KEY_IGNORE_SYMLINKS = "IgnoreSymLinks";
    private static final String KEY_HIDE_INDEXED_FILES = "HideIndexedFiles";
    private static final String KEY_EXCLUDE_PATTERN_STRING = "ExcludePattern";

    private static final String KEY_CAPTCHA_ENABLED = "CaptchaEnabled";
    private static final String KEY_RECAPTCHA_SITE_KEY = "ReCaptchaSiteKey";
    private static final String KEY_RECAPTCHA_SECRET_KEY = "ReCaptchaSecretKey";

    // Database Settings
    private static final String KEY_DATABASE_DRIVER = "spring.datasource.driver-class-name";
    public static final String KEY_DATABASE_URL = "spring.datasource.url";
    public static final String KEY_DATABASE_USERNAME = "spring.datasource.username";
    public static final String KEY_DATABASE_PASSWORD = "spring.datasource.password";
    public static final String KEY_DATABASE_JNDI_NAME = "spring.datasource.jndi-name";
    private static final String KEY_DATABASE_MIGRATION_ROLLBACK_FILE = "spring.liquibase.rollback-file";
    private static final String KEY_DATABASE_MIGRATION_PARAMETER_MYSQL_VARCHAR_MAXLENGTH = "spring.liquibase.parameters.mysqlVarcharLimit";
    private static final String KEY_DATABASE_MIGRATION_PARAMETER_DEFAULT_MUSIC_FOLDER = "spring.liquibase.parameters.defaultMusicFolder";
    private static final String KEY_DATABASE_MIGRATION_PARAMETER_DEFAULT_PODCAST_FOLDER = "spring.liquibase.parameters.defaultPodcastFolder";
    public static final String KEY_PROPERTIES_FILE_RETAIN_OBSOLETE_KEYS = "PropertiesFileRetainObsoleteKeys";

    // Default values.
    private static final String DEFAULT_JWT_KEY = null;
    private static final String DEFAULT_INDEX_STRING = "A B C D E F G H I J K L M N O P Q R S T U V W X-Z(XYZ)";
    private static final String DEFAULT_IGNORED_ARTICLES = "The El La Los Las Le Les";
    private static final String DEFAULT_UPLOADS_FOLDER = "%{['USER_MUSIC_FOLDERS'][0]}/Incoming";
    private static final String DEFAULT_GENRE_SEPARATORS = ";";
    private static final String DEFAULT_SHORTCUTS = "New Incoming Podcast";
    private static final String DEFAULT_PLAYLIST_FOLDER = Util.getDefaultPlaylistFolder();
    private static final String DEFAULT_MUSIC_FILE_TYPES = "mp3 ogg oga aac m4a m4b flac wav wma aif aiff ape mpc shn mka opus alm 669 mdl far xm mod fnk imf it liq wow mtm ptm rtm stm s3m ult dmf dbm med okt emod sfx m15 mtn amf gdm stx gmc psm j2b umx amd rad hsc flx gtk mgt mtp wv";
    private static final String DEFAULT_VIDEO_FILE_TYPES = "flv avi mpg mpeg mp4 m4v mkv mov wmv ogv divx m2ts webm";
    private static final String DEFAULT_COVER_ART_FILE_TYPES = "cover.jpg cover.png cover.gif folder.jpg jpg jpeg gif png";
    private static final String DEFAULT_COVER_ART_SOURCE = CoverArtSource.FILETAG.name();
    private static final int DEFAULT_COVER_ART_CONCURRENCY = 4;
    private static final int DEFAULT_COVER_ART_QUALITY = 90;
    private static final String DEFAULT_WELCOME_TITLE = "Welcome to Airsonic!";
    private static final String DEFAULT_WELCOME_SUBTITLE = null;
    private static final String DEFAULT_WELCOME_MESSAGE = "__Welcome to Airsonic!__\n" +
            "\\\\ \\\\\n" +
            "Airsonic is a free, web-based media streamer, providing ubiquitous access to your music. \n" +
            "\\\\ \\\\\n" +
            "Use it to share your music with friends, or to listen to your own music while at work. You can stream to multiple " +
            "players simultaneously, for instance to one player in your kitchen and another in your living room.\n" +
            "\\\\ \\\\\n" +
            "To change or remove this message, log in with administrator rights and go to <a href='settings.view'>Settings</a> > <a href='generalSettings.view'>General</a>.";
    private static final String DEFAULT_LOGIN_MESSAGE = null;
    private static final String DEFAULT_SESSION_TIMEOUT_DURATION = "30m";
    private static final String DEFAULT_LOCALE_LANGUAGE = "en";
    private static final String DEFAULT_LOCALE_COUNTRY = "";
    private static final String DEFAULT_LOCALE_VARIANT = "";
    private static final String DEFAULT_THEME_ID = "default";
    private static final int DEFAULT_INDEX_CREATION_INTERVAL = 1;
    private static final int DEFAULT_INDEX_CREATION_HOUR = 3;
    private static final boolean DEFAULT_FAST_CACHE_ENABLED = false;
    private static final boolean DEFAULT_FULL_SCAN = false;
    private static final boolean DEFAULT_CLEAR_FULL_SCAN_SETTING_AFTER_SCAN = false;
    private static final long DEFAULT_TRANSCODE_ESTIMATE_TIME_PADDING = 2000;
    private static final long DEFAULT_TRANSCODE_ESTIMATE_BYTE_PADDING = 0;
    private static final int DEFAULT_DB_BACKUP_INTERVAL = -1;
    private static final int DEFAULT_DB_BACKUP_RETENTION_COUNT = 2;
    private static final int DEFAULT_PODCAST_UPDATE_INTERVAL = 24;
    private static final int DEFAULT_PODCAST_EPISODE_RETENTION_COUNT = 10;
    private static final int DEFAULT_PODCAST_EPISODE_DOWNLOAD_COUNT = 1;
    private static final long DEFAULT_DOWNLOAD_BITRATE_LIMIT = 0;
    private static final long DEFAULT_UPLOAD_BITRATE_LIMIT = 0;
    private static final String DEFAULT_SPLIT_OPTIONS = "-ss %o -t %d";
    private static final String DEFAULT_SPLIT_COMMAND = "ffmpeg %S -i %s -vcodec copy -acodec copy -f %f -";
    private static final String DEFAULT_DOWNSAMPLING_COMMAND = "ffmpeg %S -i %s -map 0:0 -b:a %bk -v 0 -f mp3 -";
    private static final String DEFAULT_HLS_COMMAND = "ffmpeg -ss %o -i %s -s %wx%h -async 1 -c:v libx264 -flags +cgop -b:v %vk -maxrate %bk -preset superfast -copyts -b:a %rk -bufsize 256k -map 0:0 -map 0:%i -ac 2 -ar 44100 -v 0 -threads 0 -force_key_frames expr:gte(t,n_forced*10) -start_number %j -hls_time %d -hls_list_size 0 -hls_segment_filename %n %p";
    private static final String DEFAULT_JUKEBOX_COMMAND = "ffmpeg -ss %o -i %s -map 0:0 -v 0 -ar 44100 -ac 2 -f s16be -";
    private static final String DEFAULT_VIDEO_IMAGE_COMMAND = "ffmpeg -r 1 -ss %o -t 1 -i %s -s %wx%h -v 0 -f mjpeg -";
    private static final String DEFAULT_SUBTITLES_EXTRACTION_COMMAND = "ffmpeg -i %s -map 0:%i -f %f -";
    private static final boolean DEFAULT_LDAP_ENABLED = false;
    private static final String DEFAULT_LDAP_URL = "ldap://host.domain.com:389/cn=Users,dc=domain,dc=com";
    private static final String DEFAULT_LDAP_MANAGER_DN = null;
    private static final String DEFAULT_LDAP_MANAGER_PASSWORD = null;
    private static final String DEFAULT_LDAP_SEARCH_FILTER = "(sAMAccountName={0})";
    private static final boolean DEFAULT_LDAP_AUTO_SHADOWING = false;
    private static final boolean DEFAULT_GETTING_STARTED_ENABLED = true;
    private static final long DEFAULT_SETTINGS_CHANGED = 0L;
    private static final boolean DEFAULT_ORGANIZE_BY_FOLDER_STRUCTURE = true;
    private static final boolean DEFAULT_SORT_ALBUMS_BY_YEAR = true;
    private static final boolean DEFAULT_DLNA_ENABLED = false;
    private static final String DEFAULT_DLNA_SERVER_NAME = "Airsonic";
    private static final String DEFAULT_DLNA_SERVER_ID = null;
    private static final String DEFAULT_DLNA_BASE_LAN_URL = null;
    private static final int DEFAULT_UPNP_PORT = 4041;
    private static final boolean DEFAULT_SONOS_ENABLED = false;
    private static final String DEFAULT_SONOS_SERVICE_NAME = "Airsonic";
    private static final int DEFAULT_SONOS_SERVICE_ID = 242;
    private static final String DEFAULT_SONOS_LINK_METHOD = SonosServiceRegistration.AuthenticationType.APPLICATION_LINK.name();
    private static final String DEFAULT_EXPORT_PLAYLIST_FORMAT = "m3u";
    private static final boolean DEFAULT_IGNORE_SYMLINKS = false;
    private static final boolean DEFAULT_HIDE_INDEXED_FILES = false;
    private static final String DEFAULT_EXCLUDE_PATTERN_STRING = null;
    private static final String DEFAULT_PREFERRED_NONDECODABLE_PASSWORD_ENCODER = "bcrypt";
    private static final String DEFAULT_PREFERRED_DECODABLE_PASSWORD_ENCODER = "encrypted-AES-GCM";
    private static final boolean DEFAULT_PREFER_NONDECODABLE_PASSWORDS = true;

    private static final String DEFAULT_SMTP_SERVER = null;
    private static final String DEFAULT_SMTP_ENCRYPTION = "None";
    private static final String DEFAULT_SMTP_PORT = "25";
    private static final String DEFAULT_SMTP_USER = null;
    private static final String DEFAULT_SMTP_PASSWORD = null;
    private static final String DEFAULT_SMTP_FROM = "airsonic@airsonic.org";

    private static final boolean DEFAULT_CAPTCHA_ENABLED = false;
    private static final String DEFAULT_RECAPTCHA_SITE_KEY = "6LeIxAcTAAAAAJcZVRqyHh71UMIEGNQ_MXjiZKhI";
    private static final String DEFAULT_RECAPTCHA_SECRET_KEY = "6LeIxAcTAAAAAGG-vFI1TnRWxMZNFuojJ4WifJWe";

    private static final String DEFAULT_DATABASE_DRIVER = null;
    private static final String DEFAULT_DATABASE_URL = null;
    private static final String DEFAULT_DATABASE_USERNAME = null;
    private static final String DEFAULT_DATABASE_PASSWORD = null;
    private static final String DEFAULT_DATABASE_JNDI_NAME = null;
    private static final Integer DEFAULT_DATABASE_MIGRATION_PARAMETER_MYSQL_VARCHAR_MAXLENGTH = 384;

    private static final String LOCALES_FILE = "/org/airsonic/player/i18n/locales.txt";
    private static final String THEMES_FILE = "/org/airsonic/player/theme/themes.txt";

    private static final Logger LOG = LoggerFactory.getLogger(SettingsService.class);

    private List<Theme> themes;
    private List<Locale> locales;
    @Autowired
    private InternetRadioDao internetRadioDao;
    @Autowired
    private UserDao userDao;
    @Autowired
    private AvatarDao avatarDao;
    @Autowired
    private Environment env;

<<<<<<< HEAD
=======
    private Set<String> cachedCoverArtFileTypes;
    private Set<String> cachedMusicFileTypes;
    private Set<String> cachedVideoFileTypes;
    private Set<String> cachedPlayableFileTypes;
    private RateLimiter downloadRateLimiter;
    private RateLimiter uploadRateLimiter;
    private Pattern excludePattern;

>>>>>>> 128576f5
    // Array of obsolete properties. Used to clean property file.
    private static final List<String> OBSOLETE_KEYS = Arrays.asList("PortForwardingPublicPort", "PortForwardingLocalPort",
            "DownsamplingCommand", "DownsamplingCommand2", "DownsamplingCommand3", "AutoCoverBatch", "MusicMask",
            "VideoMask", "CoverArtMask", "HlsCommand", "HlsCommand2", "HlsCommand3", "JukeboxCommand",
            "CoverArtFileTypes", "UrlRedirectCustomHost", "CoverArtLimit", "StreamPort",
            "PortForwardingEnabled", "RewriteUrl", "UrlRedirectCustomUrl", "UrlRedirectContextPath",
            "UrlRedirectFrom", "UrlRedirectionEnabled", "UrlRedirectType", "Port", "HttpsPort",
            "MediaLibraryStatistics", "LastScanned", "database.config.type", "DatabaseConfigType",
            "database.usertable.quote", "DatabaseUsertableQuote", "spring.liquibase.parameters.userTableQuote"
            );

    public static Map<String, String> getMigratedPropertyKeys() {
        Map<String, String> keyMaps = new LinkedHashMap<>();
        OBSOLETE_KEYS.forEach(x -> keyMaps.put(x, null));

        keyMaps.put("database.config.embed.driver", "DatabaseConfigEmbedDriver");
        keyMaps.put("DatabaseConfigEmbedDriver", KEY_DATABASE_DRIVER);

        keyMaps.put("database.config.embed.url", "DatabaseConfigEmbedUrl");
        keyMaps.put("DatabaseConfigEmbedUrl", KEY_DATABASE_URL);

        keyMaps.put("database.config.embed.username", "DatabaseConfigEmbedUsername");
        keyMaps.put("DatabaseConfigEmbedUsername", KEY_DATABASE_USERNAME);

        keyMaps.put("database.config.embed.password", "DatabaseConfigEmbedPassword");
        keyMaps.put("DatabaseConfigEmbedPassword", KEY_DATABASE_PASSWORD);

        keyMaps.put("database.config.jndi.name", "DatabaseConfigJNDIName");
        keyMaps.put("DatabaseConfigJNDIName", KEY_DATABASE_JNDI_NAME);

        keyMaps.put("database.varchar.maxlength", "DatabaseMysqlMaxlength");
        keyMaps.put("DatabaseMysqlMaxlength", KEY_DATABASE_MIGRATION_PARAMETER_MYSQL_VARCHAR_MAXLENGTH);

        keyMaps.put(KEY_PODCAST_FOLDER, KEY_DATABASE_MIGRATION_PARAMETER_DEFAULT_PODCAST_FOLDER);

        keyMaps.put("airsonic.rememberMeKey", KEY_REMEMBER_ME_KEY);
        keyMaps.put("IgnoreFileTimestamps", KEY_FULL_SCAN);

        return keyMaps;
    }

    public static void migratePropertySourceKeys(Map<String, String> keyMaps, PropertySource<?> src, Map<String, Object> migrated) {
        Map<String, Object> temp = new HashMap<>();
        // needs to be processed serially
        keyMaps.entrySet().stream()
                // we're not migrating to null, i.e. trying to delete the property
                .filter(e -> e.getValue() != null)
                // ps has the property we're trying to migrate (either directly or migrated earlier within the chain)
                .filter(e -> StringUtils.isNotBlank(Optional.ofNullable(src.getProperty(e.getKey())).map(Object::toString).orElse(temp.getOrDefault(e.getKey(), "").toString())))
                // we're not migrating to a property that is already occupied
                .filter(e -> StringUtils.isBlank(Optional.ofNullable(src.getProperty(e.getValue())).map(Object::toString).orElse(temp.getOrDefault(e.getValue(), "").toString())))
                .forEach(e -> {
                    Object val = Optional.ofNullable(src.getProperty(e.getKey())).orElse(temp.get(e.getKey()));
                    temp.put(e.getValue(), val);
                    if (migrated.containsKey(e.getValue())) {
                        LOG.info("Skipping migrating property [{}] to [{}] in {} (already migrated)", e.getKey(), e.getValue(), src.getName());
                    } else {
                        LOG.info("Migrating property [{}] to [{}] in {}", e.getKey(), e.getValue(), src.getName());
                        migrated.put(e.getValue(), val);
                    }
                });
    }

    public static void migratePropFileKeys(Map<String, String> keyMaps, ConfigurationPropertiesService cps) {
        Boolean retainObsoleteKeys = Optional.ofNullable(cps.getProperty(KEY_PROPERTIES_FILE_RETAIN_OBSOLETE_KEYS)).map(x -> Boolean.valueOf((String) x)).orElse(true);

        // needs to be processed serially
        keyMaps.entrySet().stream().filter(e -> cps.containsKey(e.getKey())).forEach(e -> {
            if (e.getValue() != null && !cps.containsKey(e.getValue())) {
                LOG.info("Migrating property [{}] to [{}] in properties file", e.getKey(), e.getValue());
                cps.setProperty(e.getValue(), cps.getProperty(e.getKey()));
            }

            // delete old property
            if (!retainObsoleteKeys) {
                LOG.info("Removing obsolete property [{}] in properties file", e.getKey());
                cps.clearProperty(e.getKey());
            }
        });

        cps.save();
    }

    public static void setDefaultConstants(Environment env, Map<String, Object> defaultConstants) {
        // if jndi is set, everything datasource-related is ignored
        if (StringUtils.isBlank(env.getProperty(KEY_DATABASE_URL))) {
            defaultConstants.put(KEY_DATABASE_URL, getDefaultJDBCUrl());
        }
        if (StringUtils.isBlank(env.getProperty(KEY_DATABASE_USERNAME))) {
            defaultConstants.put(KEY_DATABASE_USERNAME, getDefaultJDBCUsername());
        }
        if (StringUtils.isBlank(env.getProperty(KEY_DATABASE_PASSWORD))) {
            defaultConstants.put(KEY_DATABASE_PASSWORD, getDefaultJDBCPassword());
        }
        if (StringUtils.isBlank(env.getProperty(KEY_DATABASE_MIGRATION_ROLLBACK_FILE))) {
            defaultConstants.put(
                    KEY_DATABASE_MIGRATION_ROLLBACK_FILE,
                    getAirsonicHome().toAbsolutePath().resolve("rollback.sql").toFile());
        }
        if (StringUtils.isBlank(env.getProperty(KEY_DATABASE_MIGRATION_PARAMETER_MYSQL_VARCHAR_MAXLENGTH))) {
            defaultConstants.put(
                    KEY_DATABASE_MIGRATION_PARAMETER_MYSQL_VARCHAR_MAXLENGTH,
                    DEFAULT_DATABASE_MIGRATION_PARAMETER_MYSQL_VARCHAR_MAXLENGTH.toString());
        }
        if (StringUtils.isBlank(env.getProperty(KEY_DATABASE_MIGRATION_PARAMETER_DEFAULT_MUSIC_FOLDER))) {
            defaultConstants.put(KEY_DATABASE_MIGRATION_PARAMETER_DEFAULT_MUSIC_FOLDER, Util.getDefaultMusicFolder());
        }
        if (StringUtils.isBlank(env.getProperty(KEY_DATABASE_MIGRATION_PARAMETER_DEFAULT_PODCAST_FOLDER))) {
            defaultConstants.put(KEY_DATABASE_MIGRATION_PARAMETER_DEFAULT_PODCAST_FOLDER, Util.getDefaultPodcastFolder());
        }
        if (StringUtils.isBlank(env.getProperty(LogFile.FILE_NAME_PROPERTY))) {
            defaultConstants.put(LogFile.FILE_NAME_PROPERTY, getDefaultLogFile());
        }
    }

    public static Path getAirsonicHome() {
        Path home;

        String overrideHome = System.getProperty("airsonic.home");
        String oldHome = System.getProperty("libresonic.home");
        if (overrideHome != null) {
            home = Paths.get(overrideHome);
        } else if (oldHome != null) {
            home = Paths.get(oldHome);
        } else {
            home = Util.isWindows() ? AIRSONIC_HOME_WINDOWS : AIRSONIC_HOME_OTHER;
        }
        ensureDirectoryPresent(home);

        return home;
    }

    /**
     * Returns the directory in which all transcoders are installed.
     */
    public static Path getTranscodeDirectory() {
        Path dir = getAirsonicHome().resolve("transcode");
        if (!Files.exists(dir)) {
            try {
                dir = Files.createDirectory(dir);
                LOG.info("Created directory {}", dir);
            } catch (Exception e) {
                LOG.warn("Failed to create directory {}", dir);
            }
        }
        return dir;
    }

    private static boolean isExecutableInstalled(String executable) {
        Process process = null;
        try {
            process = new ProcessBuilder(executable).start();
            LOG.debug("{} exists and can be executed. Last executed {}", executable, process.info().startInstant());
            return true;
        } catch (IOException e) {
            LOG.debug("{} cannot be executed", executable, e);
            return false;
        } finally {
            if (process != null) {
                process.destroy();
            }
        }
    }

    private static LoadingCache<String, String> transcodeExecutableCache = CacheBuilder.newBuilder()
        .expireAfterAccess(8, TimeUnit.HOURS)
        .build(new CacheLoader<String, String>() {
            @Override
            public String load(String executable) throws Exception {
                    return Arrays.asList(getTranscodeDirectory().resolve(executable).toString(), executable)
                        .stream()
                        .filter(SettingsService::isExecutableInstalled)
                        .findFirst()
                        .orElseThrow();
            }
        });

    public static String resolveTranscodeExecutable(String executable, String defaultValue) {
        try {
            return transcodeExecutableCache.get(executable);
        } catch (Exception e) {
            return defaultValue;
        }
    }

    private static String getFileSystemAppName() {
        String home = getAirsonicHome().toString();
        return home.contains("libresonic") ? "libresonic" : "airsonic";
    }

    public static String getDefaultJDBCUrl() {
        return "jdbc:hsqldb:file:" + getAirsonicHome().resolve("db").resolve(getFileSystemAppName()).toString() + ";hsqldb.tx=mvcc;sql.enforce_size=false;sql.char_literal=false;sql.nulls_first=false;sql.pad_space=false;hsqldb.defrag_limit=50;shutdown=true";
    }

    public static String getDefaultJDBCUsername() {
        return "sa";
    }

    public static String getDefaultJDBCPassword() {
        return "";
    }

    public int getUPnpPort() {
        return getInt(KEY_UPNP_PORT, DEFAULT_UPNP_PORT);
    }

    public static String getDefaultLogFile() {
        return SettingsService.getAirsonicHome().resolve(getFileSystemAppName() + ".log").toString();
    }

    public String getLogFile() {
        return getProperty(LogFile.FILE_NAME_PROPERTY, getDefaultLogFile());
    }

    /**
     * Register in service locator so that non-Spring objects can access me.
     * This method is invoked automatically by Spring.
     */
    @PostConstruct
    public void init() {
        logServerInfo();
    }

    private static void logServerInfo() {
        LOG.info("Java: " + Runtime.version() +
                ", OS: " + System.getProperty("os.name") +
                ", Memory (max bytes): " + Runtime.getRuntime().maxMemory());
    }

    public void save() {
        this.setLong(KEY_SETTINGS_CHANGED, System.currentTimeMillis());
        ConfigurationPropertiesService.getInstance().save();
    }

    private static void ensureDirectoryPresent(Path home) {
        // Attempt to create home directory if it doesn't exist.
        if (!Files.exists(home) || !Files.isDirectory(home)) {
            try {
                Files.createDirectories(home);
            } catch (Exception e) {
                LOG.error("Could not create or see home directory {}", home, e);
                String message = "The directory " + home + " does not exist. Please create it and make it writable. " +
                        "(You can override the directory location by specifying -Dairsonic.home=... when " +
                        "starting the servlet container.)";
                throw new RuntimeException(message);
            }
        }
    }

    static Path getPropertyFile() {
        return getAirsonicHome().resolve(getFileSystemAppName() + ".properties");
    }

    private Map<String, Object> settingsCache = new ConcurrentHashMap<>();
    // exists for secondary derived objects based on objects in properties.
    // Can't be stored with settingsCache because ConcurrentHashMaps cannot recursively update values.
    // Example: Retrieving KEY_DERIVATIVE: If absent, retrieve KEY to derive object from. If KEY in turn is also absent: look up in env.
    // Then store KEY first, then KEY_DERIVATIVE. So one lookup ends up modifying another part of ConcurrentHashMap which is illegal by contract.
    private Map<String, Object> derivativeSettingsCache = new ConcurrentHashMap<>();

    private void setProperty(String key, Object value) {
        if (value == null) {
            ConfigurationPropertiesService.getInstance().clearProperty(key);
        } else {
            ConfigurationPropertiesService.getInstance().setProperty(key, value);
        }
        settingsCache.remove(key);
    }

    private int getInt(String key, int defaultValue) {
        return (int) settingsCache.computeIfAbsent(key, k -> env.getProperty(k, int.class, defaultValue));
    }

    private void setInt(String key, Integer value) {
        setProperty(key, value);
    }

    private long getLong(String key, long defaultValue) {
        return (long) settingsCache.computeIfAbsent(key, k -> env.getProperty(k, long.class, defaultValue));
    }

    private void setLong(String key, Long value) {
        setProperty(key, value);
    }

    private boolean getBoolean(String key, boolean defaultValue) {
        return (boolean) settingsCache.computeIfAbsent(key, k -> env.getProperty(k, boolean.class, defaultValue));
    }

    private void setBoolean(String key, Boolean value) {
        setProperty(key, value);
    }

    private String getString(String key, String defaultValue) {
        return getProperty(key, defaultValue);
    }

    private void setString(String key, String value) {
        setProperty(key, value);
    }

    private String getProperty(String key, String defaultValue) {
        return (String) settingsCache.computeIfAbsent(key, k -> env.getProperty(k, defaultValue));
    }

    public String getIndexString() {
        return getProperty(KEY_INDEX_STRING, DEFAULT_INDEX_STRING);
    }

    public void setIndexString(String indexString) {
        setProperty(KEY_INDEX_STRING, indexString);
    }

    public String getIgnoredArticles() {
        return getProperty(KEY_IGNORED_ARTICLES, DEFAULT_IGNORED_ARTICLES);
    }

    String[] getIgnoredArticlesAsArray() {
        return (String[]) derivativeSettingsCache.computeIfAbsent(KEY_IGNORED_ARTICLES, k -> getIgnoredArticles().split("\\s+"));
    }

    public void setIgnoredArticles(String ignoredArticles) {
        setProperty(KEY_IGNORED_ARTICLES, ignoredArticles);
        derivativeSettingsCache.remove(KEY_IGNORED_ARTICLES);
    }

    public String getUploadsFolder() {
        return getProperty(KEY_UPLOADS_FOLDER, DEFAULT_UPLOADS_FOLDER);
    }

    public void setUploadsFolder(String uploadsFolder) {
        setProperty(KEY_UPLOADS_FOLDER, uploadsFolder);
    }

    public Map<String, Object> buildSpelContext() {
        Map<String, Object> context = new HashMap<>();
        context.put("AIRSONIC_HOME", getAirsonicHome());
        context.put("DEFAULT_PLAYLIST_FOLDER", getPlaylistFolder());
        context.put("DEFAULT_MUSIC_FOLDER", Util.getDefaultMusicFolder());
        return context;
    }

    public String resolveContextualString(String s, Supplier<Map<String, Object>> contextSupplier) {
        String[] contextuals = StringUtils.substringsBetween(s, "%{", "}");
        if (contextuals == null || contextuals.length == 0) {
            // if no context eval is needed, then short-circuit
            return s;
        }

        Map<String, Object> context = contextSupplier.get();
        // StandardEvaluationContext spelCtx = new StandardEvaluationContext(context);

        return StringUtils.replaceEach(s,
                Stream.of(contextuals).map(x -> "%{" + x + "}").toArray(String[]::new),
                Stream.of(contextuals)
                        .map(x -> new SpelExpressionParser().parseExpression(x).getValue(context, String.class))
                        .toArray(String[]::new));
    }

    public String getGenreSeparators() {
        return getProperty(KEY_GENRE_SEPARATORS, DEFAULT_GENRE_SEPARATORS);
    }

    public void setGenreSeparators(String genreSeparators) {
        setProperty(KEY_GENRE_SEPARATORS, genreSeparators);
    }

    public String getShortcuts() {
        return getProperty(KEY_SHORTCUTS, DEFAULT_SHORTCUTS);
    }

    String[] getShortcutsAsArray() {
        return StringUtil.split(getShortcuts());
    }

    public void setShortcuts(String shortcuts) {
        setProperty(KEY_SHORTCUTS, shortcuts);
    }

    public String getPlaylistFolder() {
        return getProperty(KEY_PLAYLIST_FOLDER, DEFAULT_PLAYLIST_FOLDER);
    }

    public void setPlaylistFolder(String playlistFolder) {
        setProperty(KEY_PLAYLIST_FOLDER, playlistFolder);
    }

    public String getMusicFileTypes() {
        return getProperty(KEY_MUSIC_FILE_TYPES, DEFAULT_MUSIC_FILE_TYPES);
    }

    public void setMusicFileTypes(String fileTypes) {
        setProperty(KEY_MUSIC_FILE_TYPES, fileTypes);
        derivativeSettingsCache.remove(KEY_MUSIC_FILE_TYPES);
    }

    @SuppressWarnings("unchecked")
    public Set<String> getMusicFileTypesSet() {
        return (Set<String>) derivativeSettingsCache.computeIfAbsent(KEY_MUSIC_FILE_TYPES,
            k -> splitLowerString(getMusicFileTypes(), " "));
    }

    public String getVideoFileTypes() {
        return getProperty(KEY_VIDEO_FILE_TYPES, DEFAULT_VIDEO_FILE_TYPES);
    }

    public void setVideoFileTypes(String fileTypes) {
        setProperty(KEY_VIDEO_FILE_TYPES, fileTypes);
        derivativeSettingsCache.remove(KEY_VIDEO_FILE_TYPES);
    }

    @SuppressWarnings("unchecked")
    public Set<String> getVideoFileTypesSet() {
        return (Set<String>) derivativeSettingsCache.computeIfAbsent(KEY_VIDEO_FILE_TYPES,
            k -> splitLowerString(getVideoFileTypes(), " "));
    }

    public Set<String> getPlayableFileTypesSet() {
        // make sure to regenerate cached result if either KEY_VIDEO_FILE_TYPES or KEY_MUSIC_FILE_TYPES
        // has been changed
        if (cachedPlayableFileTypes == null
            || cachedMusicFileTypes == null
            || cachedVideoFileTypes == null) {
            cachedPlayableFileTypes = splitLowerString(getMusicFileTypes().join(" ", getVideoFileTypes()), " ");
        }
        return cachedPlayableFileTypes;
    }

    public String getCoverArtFileTypes() {
        return getProperty(KEY_COVER_ART_FILE_TYPES, DEFAULT_COVER_ART_FILE_TYPES);
    }

    public void setCoverArtFileTypes(String fileTypes) {
        setProperty(KEY_COVER_ART_FILE_TYPES, fileTypes);
        derivativeSettingsCache.remove(KEY_COVER_ART_FILE_TYPES);
    }

    @SuppressWarnings("unchecked")
    Set<String> getCoverArtFileTypesSet() {
        return (Set<String>) derivativeSettingsCache.computeIfAbsent(KEY_COVER_ART_FILE_TYPES,
            k -> splitLowerString(getCoverArtFileTypes(), " "));
    }

    public CoverArtSource getCoverArtSource() {
        try {
            return CoverArtSource.valueOf(getString(KEY_COVER_ART_SOURCE, DEFAULT_COVER_ART_SOURCE));
        } catch (Exception exception) {
            return CoverArtSource.valueOf(DEFAULT_COVER_ART_SOURCE);
        }
    }

    public void setCoverArtSource(CoverArtSource source) {
        setProperty(KEY_COVER_ART_SOURCE, source.name());
    }

    public int getCoverArtConcurrency() {
        return getInt(KEY_COVER_ART_CONCURRENCY, DEFAULT_COVER_ART_CONCURRENCY);
    }

    public void setCoverArtConcurrency(Integer concurrency) {
        setInt(KEY_COVER_ART_CONCURRENCY, concurrency);
    }

    public int getCoverArtQuality() {
        return getInt(KEY_COVER_ART_QUALITY, DEFAULT_COVER_ART_QUALITY);
    }

    public void setCoverArtQuality(Integer quality) {
        setInt(KEY_COVER_ART_QUALITY, quality);
    }

    public String getWelcomeTitle() {
        return StringUtils.trimToNull(getProperty(KEY_WELCOME_TITLE, DEFAULT_WELCOME_TITLE));
    }

    public void setWelcomeTitle(String title) {
        setProperty(KEY_WELCOME_TITLE, title);
    }

    public String getWelcomeSubtitle() {
        return StringUtils.trimToNull(getProperty(KEY_WELCOME_SUBTITLE, DEFAULT_WELCOME_SUBTITLE));
    }

    public void setWelcomeSubtitle(String subtitle) {
        setProperty(KEY_WELCOME_SUBTITLE, subtitle);
    }

    public String getWelcomeMessage() {
        return StringUtils.trimToNull(getProperty(KEY_WELCOME_MESSAGE, DEFAULT_WELCOME_MESSAGE));
    }

    public void setWelcomeMessage(String message) {
        setProperty(KEY_WELCOME_MESSAGE, message);
    }

    public String getLoginMessage() {
        return StringUtils.trimToNull(getProperty(KEY_LOGIN_MESSAGE, DEFAULT_LOGIN_MESSAGE));
    }

    public void setLoginMessage(String message) {
        setProperty(KEY_LOGIN_MESSAGE, message);
    }

    public String getSessionDuration() {
        return getProperty(KEY_SESSION_DURATION, DEFAULT_SESSION_TIMEOUT_DURATION);
    }

    public void setSessionDuration(String sessionTimeout) {
        setProperty(KEY_SESSION_DURATION, sessionTimeout);
    }

    /**
     * Returns the number of days between automatic index creation, of -1 if automatic index
     * creation is disabled.
     */
    public int getIndexCreationInterval() {
        return getInt(KEY_INDEX_CREATION_INTERVAL, DEFAULT_INDEX_CREATION_INTERVAL);
    }

    /**
     * Sets the number of days between automatic index creation, of -1 if automatic index
     * creation is disabled.
     */
    public void setIndexCreationInterval(int days) {
        setInt(KEY_INDEX_CREATION_INTERVAL, days);
    }

    /**
     * Returns the hour of day (0 - 23) when automatic index creation should run.
     */
    public int getIndexCreationHour() {
        return getInt(KEY_INDEX_CREATION_HOUR, DEFAULT_INDEX_CREATION_HOUR);
    }

    /**
     * Sets the hour of day (0 - 23) when automatic index creation should run.
     */
    public void setIndexCreationHour(int hour) {
        setInt(KEY_INDEX_CREATION_HOUR, hour);
    }

    public boolean isFastCacheEnabled() {
        return getBoolean(KEY_FAST_CACHE_ENABLED, DEFAULT_FAST_CACHE_ENABLED);
    }

    public void setFastCacheEnabled(boolean enabled) {
        setBoolean(KEY_FAST_CACHE_ENABLED, enabled);
    }

    public boolean getFullScan() {
        return getBoolean(KEY_FULL_SCAN, DEFAULT_FULL_SCAN);
    }

    public void setFullScan(Boolean fullscan) {
        setBoolean(KEY_FULL_SCAN, fullscan);
    }

    public boolean getClearFullScanSettingAfterScan() {
        return getBoolean(KEY_CLEAR_FULL_SCAN_SETTING_AFTER_SCAN, DEFAULT_CLEAR_FULL_SCAN_SETTING_AFTER_SCAN);
    }

    public void setClearFullScanSettingAfterScan(Boolean clear) {
        setBoolean(KEY_CLEAR_FULL_SCAN_SETTING_AFTER_SCAN, clear);
    }

    public long getTranscodeEstimateTimePadding() {
        return getLong(KEY_TRANSCODE_ESTIMATE_TIME_PADDING, DEFAULT_TRANSCODE_ESTIMATE_TIME_PADDING);
    };

    public void setTranscodeEstimateTimePadding(Long timeInMillis) {
        setLong(KEY_TRANSCODE_ESTIMATE_TIME_PADDING, timeInMillis);
    };

    public long getTranscodeEstimateBytePadding() {
        return getLong(KEY_TRANSCODE_ESTIMATE_BYTE_PADDING, DEFAULT_TRANSCODE_ESTIMATE_BYTE_PADDING);
    };

    public void setTranscodeEstimateBytePadding(Long bytes) {
        setLong(KEY_TRANSCODE_ESTIMATE_BYTE_PADDING, bytes);
    };

    public int getDbBackupInterval() {
        return getInt(KEY_DB_BACKUP_INTERVAL, DEFAULT_DB_BACKUP_INTERVAL);
    }

    public void setDbBackupInterval(int hours) {
        setInt(KEY_DB_BACKUP_INTERVAL, hours);
    }

    public int getDbBackupRetentionCount() {
        return getInt(KEY_DB_BACKUP_RETENTION_COUNT, DEFAULT_DB_BACKUP_RETENTION_COUNT);
    }

    public void setDbBackupRetentionCount(int count) {
        setInt(KEY_DB_BACKUP_RETENTION_COUNT, count);
    }

    /**
     * Returns the number of hours between Podcast updates, of -1 if automatic updates
     * are disabled.
     */
    public int getPodcastUpdateInterval() {
        return getInt(KEY_PODCAST_UPDATE_INTERVAL, DEFAULT_PODCAST_UPDATE_INTERVAL);
    }

    /**
     * Sets the number of hours between Podcast updates, of -1 if automatic updates
     * are disabled.
     */
    public void setPodcastUpdateInterval(int hours) {
        setInt(KEY_PODCAST_UPDATE_INTERVAL, hours);
    }

    /**
     * Returns the number of Podcast episodes to keep (-1 to keep all).
     */
    public int getPodcastEpisodeRetentionCount() {
        return getInt(KEY_PODCAST_EPISODE_RETENTION_COUNT, DEFAULT_PODCAST_EPISODE_RETENTION_COUNT);
    }

    /**
     * Sets the number of Podcast episodes to keep (-1 to keep all).
     */
    public void setPodcastEpisodeRetentionCount(int count) {
        setInt(KEY_PODCAST_EPISODE_RETENTION_COUNT, count);
    }

    /**
     * Returns the number of Podcast episodes to download (-1 to download all).
     */
    public int getPodcastEpisodeDownloadCount() {
        return getInt(KEY_PODCAST_EPISODE_DOWNLOAD_COUNT, DEFAULT_PODCAST_EPISODE_DOWNLOAD_COUNT);
    }

    /**
     * Sets the number of Podcast episodes to download (-1 to download all).
     */
    public void setPodcastEpisodeDownloadCount(int count) {
        setInt(KEY_PODCAST_EPISODE_DOWNLOAD_COUNT, count);
    }

    /**
     * @return The download bitrate limit in Kbit/s. Zero if unlimited.
     */
    public long getDownloadBitrateLimit() {
        return getLong(KEY_DOWNLOAD_BITRATE_LIMIT, DEFAULT_DOWNLOAD_BITRATE_LIMIT);
    }

    public RateLimiter getDownloadBitrateLimiter() {
        return (RateLimiter) derivativeSettingsCache.computeIfAbsent(KEY_DOWNLOAD_BITRATE_LIMIT,
            k -> RateLimiter.create(adjustBitrateLimit(getDownloadBitrateLimit())));
    }

    /**
     * Convert rate given in KB to bytes and accounts for 0 (meaning no bitrate)
     */
    private static Double adjustBitrateLimit(double rate) {
        double rateLimitInBytes = rate * 1024.0;
        if (rate == 0) {
            rateLimitInBytes = Double.POSITIVE_INFINITY;
        }

        return rateLimitInBytes;
    }

    /**
     * @param limit The download bitrate limit in Kbit/s. Zero if unlimited.
     */
    public void setDownloadBitrateLimit(long limit) {
        setLong(KEY_DOWNLOAD_BITRATE_LIMIT, limit);
        getDownloadBitrateLimiter().setRate(adjustBitrateLimit(limit));
    }

    /**
     * @return The upload bitrate limit in Kbit/s. Zero if unlimited.
     */
    public long getUploadBitrateLimit() {
        return getLong(KEY_UPLOAD_BITRATE_LIMIT, DEFAULT_UPLOAD_BITRATE_LIMIT);
    }

    public RateLimiter getUploadBitrateLimiter() {
        return (RateLimiter) derivativeSettingsCache.computeIfAbsent(KEY_UPLOAD_BITRATE_LIMIT,
            k -> RateLimiter.create(adjustBitrateLimit(getUploadBitrateLimit())));
    }

    /**
     * @param limit The upload bitrate limit in Kbit/s. Zero if unlimited.
     */
    public void setUploadBitrateLimit(long limit) {
        setLong(KEY_UPLOAD_BITRATE_LIMIT, limit);
        getUploadBitrateLimiter().setRate(adjustBitrateLimit(limit));
    }

    public String getSplitOptions() {
        return getProperty(KEY_SPLIT_OPTIONS, DEFAULT_SPLIT_OPTIONS);
    }

    public void setSplitOptions(String options) {
        setProperty(KEY_SPLIT_OPTIONS, options);
    }

    public String getSplitCommand() {
        return getProperty(KEY_SPLIT_COMMAND, DEFAULT_SPLIT_COMMAND);
    }

    public void setSplitCommand(String command) {
        setProperty(KEY_SPLIT_COMMAND, command);
    }

    public String getDownsamplingCommand() {
        return getProperty(KEY_DOWNSAMPLING_COMMAND, DEFAULT_DOWNSAMPLING_COMMAND);
    }

    public void setDownsamplingCommand(String command) {
        setProperty(KEY_DOWNSAMPLING_COMMAND, command);
    }

    public String getHlsCommand() {
        return getProperty(KEY_HLS_COMMAND, DEFAULT_HLS_COMMAND);
    }

    public void setHlsCommand(String command) {
        setProperty(KEY_HLS_COMMAND, command);
    }

    public String getJukeboxCommand() {
        return getProperty(KEY_JUKEBOX_COMMAND, DEFAULT_JUKEBOX_COMMAND);
    }

    public void setJukeboxCommand(String command) {
        setProperty(KEY_JUKEBOX_COMMAND, command);
    }

    public String getVideoImageCommand() {
        return getProperty(KEY_VIDEO_IMAGE_COMMAND, DEFAULT_VIDEO_IMAGE_COMMAND);
    }

    public void setVideoImageCommand(String command) {
        setProperty(KEY_VIDEO_IMAGE_COMMAND, command);
    }

    public String getSubtitlesExtractionCommand() {
        return getProperty(KEY_SUBTITLES_EXTRACTION_COMMAND, DEFAULT_SUBTITLES_EXTRACTION_COMMAND);
    }

    public void setSubtitlesExtractionCommand(String command) {
        setProperty(KEY_SUBTITLES_EXTRACTION_COMMAND, command);
    }

    public boolean isLdapEnabled() {
        return getBoolean(KEY_LDAP_ENABLED, DEFAULT_LDAP_ENABLED);
    }

    public void setLdapEnabled(boolean ldapEnabled) {
        setBoolean(KEY_LDAP_ENABLED, ldapEnabled);
    }

    public String getLdapUrl() {
        return getProperty(KEY_LDAP_URL, DEFAULT_LDAP_URL);
    }

    public void setLdapUrl(String ldapUrl) {
        setProperty(KEY_LDAP_URL, ldapUrl);
    }

    public String getLdapSearchFilter() {
        return getProperty(KEY_LDAP_SEARCH_FILTER, DEFAULT_LDAP_SEARCH_FILTER);
    }

    public void setLdapSearchFilter(String ldapSearchFilter) {
        setProperty(KEY_LDAP_SEARCH_FILTER, ldapSearchFilter);
    }

    public String getLdapManagerDn() {
        return getProperty(KEY_LDAP_MANAGER_DN, DEFAULT_LDAP_MANAGER_DN);
    }

    public void setLdapManagerDn(String ldapManagerDn) {
        setProperty(KEY_LDAP_MANAGER_DN, ldapManagerDn);
    }

    public String getLdapManagerPassword() {
        String s = getProperty(KEY_LDAP_MANAGER_PASSWORD, DEFAULT_LDAP_MANAGER_PASSWORD);
        try {
            return StringUtil.utf8HexDecode(s);
        } catch (Exception x) {
            LOG.warn("Failed to decode LDAP manager password.", x);
            return s;
        }
    }

    public void setLdapManagerPassword(String ldapManagerPassword) {
        try {
            ldapManagerPassword = StringUtil.utf8HexEncode(ldapManagerPassword);
        } catch (Exception x) {
            LOG.warn("Failed to encode LDAP manager password.", x);
        }
        setProperty(KEY_LDAP_MANAGER_PASSWORD, ldapManagerPassword);
    }

    public boolean isLdapAutoShadowing() {
        return getBoolean(KEY_LDAP_AUTO_SHADOWING, DEFAULT_LDAP_AUTO_SHADOWING);
    }

    public void setLdapAutoShadowing(boolean ldapAutoShadowing) {
        setBoolean(KEY_LDAP_AUTO_SHADOWING, ldapAutoShadowing);
    }

    public boolean isGettingStartedEnabled() {
        return getBoolean(KEY_GETTING_STARTED_ENABLED, DEFAULT_GETTING_STARTED_ENABLED);
    }

    public void setGettingStartedEnabled(boolean isGettingStartedEnabled) {
        setBoolean(KEY_GETTING_STARTED_ENABLED, isGettingStartedEnabled);
    }

    public long getSettingsChanged() {
        return getLong(KEY_SETTINGS_CHANGED, DEFAULT_SETTINGS_CHANGED);
    }

    public boolean isOrganizeByFolderStructure() {
        return getBoolean(KEY_ORGANIZE_BY_FOLDER_STRUCTURE, DEFAULT_ORGANIZE_BY_FOLDER_STRUCTURE);
    }

    public void setOrganizeByFolderStructure(boolean b) {
        setBoolean(KEY_ORGANIZE_BY_FOLDER_STRUCTURE, b);
    }

    public boolean isSortAlbumsByYear() {
        return getBoolean(KEY_SORT_ALBUMS_BY_YEAR, DEFAULT_SORT_ALBUMS_BY_YEAR);
    }

    public void setSortAlbumsByYear(boolean b) {
        setBoolean(KEY_SORT_ALBUMS_BY_YEAR, b);
    }

    public boolean getIgnoreSymLinks() {
        return getBoolean(KEY_IGNORE_SYMLINKS, DEFAULT_IGNORE_SYMLINKS);
    }

    public void setIgnoreSymLinks(boolean b) {
        setBoolean(KEY_IGNORE_SYMLINKS, b);
    }

    public boolean getHideIndexedFiles() {
        return getBoolean(KEY_HIDE_INDEXED_FILES, DEFAULT_HIDE_INDEXED_FILES);
    }

    public void setHideIndexedFiles(boolean b) {
        setBoolean(KEY_HIDE_INDEXED_FILES, b);
    }

    public String getExcludePatternString() {
        return getString(KEY_EXCLUDE_PATTERN_STRING, DEFAULT_EXCLUDE_PATTERN_STRING);
    }

    public void setExcludePatternString(String s) {
        setString(KEY_EXCLUDE_PATTERN_STRING, s);
        derivativeSettingsCache.remove(KEY_EXCLUDE_PATTERN_STRING);
    }

    @SuppressWarnings("unchecked")
    public Pattern getExcludePattern() {
        return ((Optional<Pattern>) derivativeSettingsCache.computeIfAbsent(KEY_EXCLUDE_PATTERN_STRING,
            k -> Optional.ofNullable(getExcludePatternString()).map(StringUtils::trimToNull).map(Pattern::compile))).orElse(null);
    }

    /**
     * Returns whether we are running in Development mode.
     *
     * @return true if we are in Development mode.
     */
    public static boolean isDevelopmentMode() {
        return System.getProperty("airsonic.development") != null;
    }

    /**
     * Returns the custom 'remember me' key used for generating authentication tokens.
     *
     * @return The 'remember me' key.
     */
    public String getRememberMeKey() {
        return getString(KEY_REMEMBER_ME_KEY, null);
    }

    /**
     * Returns the locale (for language, date format etc).
     *
     * @return The locale.
     */
    public Locale getLocale() {
        String language = getProperty(KEY_LOCALE_LANGUAGE, DEFAULT_LOCALE_LANGUAGE);
        String country = getProperty(KEY_LOCALE_COUNTRY, DEFAULT_LOCALE_COUNTRY);
        String variant = getProperty(KEY_LOCALE_VARIANT, DEFAULT_LOCALE_VARIANT);

        return new Locale(language, country, variant);
    }

    /**
     * Sets the locale (for language, date format etc.)
     *
     * @param locale The locale.
     */
    public void setLocale(Locale locale) {
        setProperty(KEY_LOCALE_LANGUAGE, locale.getLanguage());
        setProperty(KEY_LOCALE_COUNTRY, locale.getCountry());
        setProperty(KEY_LOCALE_VARIANT, locale.getVariant());
    }

    /**
     * Returns the ID of the theme to use.
     *
     * @return The theme ID.
     */
    public String getThemeId() {
        return getProperty(KEY_THEME_ID, DEFAULT_THEME_ID);
    }

    /**
     * Sets the ID of the theme to use.
     *
     * @param themeId The theme ID
     */
    public void setThemeId(String themeId) {
        setProperty(KEY_THEME_ID, themeId);
    }

    /**
     * Returns a list of available themes.
     *
     * @return A list of available themes.
     */
    public synchronized Theme[] getAvailableThemes() {
        if (themes == null) {
            themes = new ArrayList<>();
            try {
                InputStream in = SettingsService.class.getResourceAsStream(THEMES_FILE);
                String[] lines = StringUtil.readLines(in);
                for (String line : lines) {
                    String[] elements = StringUtil.split(line);
                    if (elements.length == 2) {
                        themes.add(new Theme(elements[0], elements[1]));
                    } else if (elements.length == 3) {
                        themes.add(new Theme(elements[0], elements[1], elements[2]));
                    } else {
                        LOG.warn("Failed to parse theme from line: [" + line + "].");
                    }
                }
            } catch (IOException x) {
                LOG.error("Failed to resolve list of themes.", x);
                themes.add(new Theme("default", "Airsonic default"));
            }
        }
        return themes.toArray(new Theme[themes.size()]);
    }

    /**
     * Returns a list of available locales.
     *
     * @return A list of available locales.
     */
    public synchronized Locale[] getAvailableLocales() {
        if (locales == null) {
            locales = new ArrayList<>();
            try {
                InputStream in = SettingsService.class.getResourceAsStream(LOCALES_FILE);
                String[] lines = StringUtil.readLines(in);

                for (String line : lines) {
                    locales.add(StringUtil.parseLocale(line));
                }

            } catch (IOException x) {
                LOG.error("Failed to resolve list of locales.", x);
                locales.add(Locale.ENGLISH);
            }
        }
        return locales.toArray(new Locale[locales.size()]);
    }

    /**
     * Returns the "brand" name. Normally, this is just "Airsonic".
     *
     * @return The brand name.
     */
    public String getBrand() {
        return "Airsonic";
    }

    /**
     * Returns all internet radio stations. Disabled stations are not returned.
     *
     * @return Possibly empty list of all internet radio stations.
     */
    public List<InternetRadio> getAllInternetRadios() {
        return getAllInternetRadios(false);
    }

    /**
     * Returns all internet radio stations.
     *
     * @param includeAll Whether disabled stations should be included.
     * @return Possibly empty list of all internet radio stations.
     */
    public List<InternetRadio> getAllInternetRadios(boolean includeAll) {
        List<InternetRadio> all = internetRadioDao.getAllInternetRadios();
        List<InternetRadio> result = new ArrayList<>(all.size());
        for (InternetRadio folder : all) {
            if (includeAll || folder.isEnabled()) {
                result.add(folder);
            }
        }
        return result;
    }

    /**
     * Creates a new internet radio station.
     *
     * @param radio The internet radio station to create.
     */
    public void createInternetRadio(InternetRadio radio) {
        internetRadioDao.createInternetRadio(radio);
    }

    /**
     * Deletes the internet radio station with the given ID.
     *
     * @param id The internet radio station ID.
     */
    public void deleteInternetRadio(Integer id) {
        internetRadioDao.deleteInternetRadio(id);
    }

    /**
     * Updates the given internet radio station.
     *
     * @param radio The internet radio station to update.
     */
    public void updateInternetRadio(InternetRadio radio) {
        internetRadioDao.updateInternetRadio(radio);
    }

    /**
     * Returns settings for the given user.
     *
     * @param username The username.
     * @return User-specific settings. Never <code>null</code>.
     */
    @Cacheable(cacheNames = "userSettingsCache")
    public UserSettings getUserSettings(String username) {
        UserSettings settings = userDao.getUserSettings(username);
        return settings == null ? createDefaultUserSettings(username) : settings;
    }

    private UserSettings createDefaultUserSettings(String username) {
        UserSettings settings = new UserSettings(username);
        settings.setFinalVersionNotificationEnabled(true);
        settings.setBetaVersionNotificationEnabled(false);
        settings.setSongNotificationEnabled(true);
        settings.setShowNowPlayingEnabled(true);
        settings.setPartyModeEnabled(false);
        settings.setNowPlayingAllowed(true);
        settings.setAutoHidePlayQueue(true);
        settings.setKeyboardShortcutsEnabled(false);
        settings.setShowSideBar(true);
        settings.setShowArtistInfoEnabled(true);
        settings.setViewAsList(false);
        settings.setQueueFollowingSongs(true);
        settings.setDefaultAlbumList(AlbumListType.RANDOM);
        settings.setLastFmEnabled(false);
        settings.setListenBrainzEnabled(false);
        settings.setChanged(Instant.now());

        UserSettings.Visibility playlist = settings.getPlaylistVisibility();
        playlist.setArtistVisible(true);
        playlist.setAlbumVisible(true);
        playlist.setYearVisible(true);
        playlist.setDurationVisible(true);
        playlist.setBitRateVisible(true);
        playlist.setFormatVisible(true);
        playlist.setFileSizeVisible(true);

        UserSettings.Visibility main = settings.getMainVisibility();
        main.setTrackNumberVisible(true);
        main.setArtistVisible(true);
        main.setDurationVisible(true);

        return settings;
    }

    /**
     * Updates settings for the given username.
     *
     * @param settings The user-specific settings.
     */
    @CacheEvict(cacheNames = "userSettingsCache", key = "#settings.username")
    public void updateUserSettings(UserSettings settings) {
        userDao.updateUserSettings(settings);
    }

    /**
     * Returns all system avatars.
     *
     * @return All system avatars.
     */
    public List<Avatar> getAllSystemAvatars() {
        return avatarDao.getAllSystemAvatars();
    }

    /**
     * Returns the system avatar with the given ID.
     *
     * @param id The system avatar ID.
     * @return The avatar or <code>null</code> if not found.
     */
    public Avatar getSystemAvatar(int id) {
        return avatarDao.getSystemAvatar(id);
    }

    /**
     * Returns the custom avatar for the given user.
     *
     * @param username The username.
     * @return The avatar or <code>null</code> if not found.
     */
    public Avatar getCustomAvatar(String username) {
        return avatarDao.getCustomAvatar(username);
    }

    /**
     * Sets the custom avatar for the given user.
     *
     * @param avatar   The avatar, or <code>null</code> to remove the avatar.
     * @param username The username.
     */
    public void setCustomAvatar(Avatar avatar, String username) {
        avatarDao.setCustomAvatar(avatar, username);
    }

    public boolean isDlnaEnabled() {
        return getBoolean(KEY_DLNA_ENABLED, DEFAULT_DLNA_ENABLED);
    }

    public void setDlnaEnabled(boolean dlnaEnabled) {
        setBoolean(KEY_DLNA_ENABLED, dlnaEnabled);
    }

    public String getDlnaServerName() {
        return getString(KEY_DLNA_SERVER_NAME, DEFAULT_DLNA_SERVER_NAME);
    }

    public void setDlnaServerName(String dlnaServerName) {
        setString(KEY_DLNA_SERVER_NAME, dlnaServerName);
    }

    public String getDlnaServerId() {
        return getString(KEY_DLNA_SERVER_ID, DEFAULT_DLNA_SERVER_ID); // default is null
    }

    public void setDlnaServerId(String dlnaServerId) {
        setString(KEY_DLNA_SERVER_ID, dlnaServerId);
    }

    public String getDlnaBaseLANURL() {
        return getString(KEY_DLNA_BASE_LAN_URL, DEFAULT_DLNA_BASE_LAN_URL);
    }

    public void setDlnaBaseLANURL(String dlnaBaseLANURL) {
        setString(KEY_DLNA_BASE_LAN_URL, dlnaBaseLANURL);
    }

    public boolean isSonosEnabled() {
        return getBoolean(KEY_SONOS_ENABLED, DEFAULT_SONOS_ENABLED);
    }

    public void setSonosEnabled(boolean sonosEnabled) {
        setBoolean(KEY_SONOS_ENABLED, sonosEnabled);
    }

    public String getSonosServiceName() {
        return getString(KEY_SONOS_SERVICE_NAME, DEFAULT_SONOS_SERVICE_NAME);
    }

    public void setSonosServiceName(String sonosServiceName) {
        setString(KEY_SONOS_SERVICE_NAME, sonosServiceName);
    }

    int getSonosServiceId() {
        return getInt(KEY_SONOS_SERVICE_ID, DEFAULT_SONOS_SERVICE_ID);
    }

    public String getSonosLinkMethod() {
        return getString(KEY_SONOS_LINK_METHOD, DEFAULT_SONOS_LINK_METHOD);
    }

    public void setSonosLinkMethod(String linkMethod) {
        setString(KEY_SONOS_LINK_METHOD, linkMethod);
    }

    public String getSonosCallbackHostAddress() {
        return getSonosCallbackHostAddress(null);
    }

    public String getSonosCallbackHostAddress(String def) {
        return getString(KEY_SONOS_CALLBACK_HOST_ADDRESS, def);
    }

    public void setSonosCallbackHostAddress(String hostAddress) {
        setString(KEY_SONOS_CALLBACK_HOST_ADDRESS, hostAddress);
    }

    private static Set<String> splitLowerString(String s, String splitter) {
        //serial stream and linkedhashset because order matters
        return Stream.of(s.split(splitter)).filter(x -> StringUtils.isNotBlank(x)).map(x -> x.toLowerCase()).collect(Collectors.toCollection(LinkedHashSet::new));
    }

    public void setInternetRadioDao(InternetRadioDao internetRadioDao) {
        this.internetRadioDao = internetRadioDao;
    }

    public void setUserDao(UserDao userDao) {
        this.userDao = userDao;
    }

    public void setAvatarDao(AvatarDao avatarDao) {
        this.avatarDao = avatarDao;
    }

    public String getSmtpServer() {
        return getProperty(KEY_SMTP_SERVER, DEFAULT_SMTP_SERVER);
    }

    public void setSmtpServer(String smtpServer) {
        setString(KEY_SMTP_SERVER, smtpServer);
    }

    public String getSmtpPort() {
        return getString(KEY_SMTP_PORT, DEFAULT_SMTP_PORT);
    }

    public void setSmtpPort(String smtpPort) {
        setString(KEY_SMTP_PORT, smtpPort);
    }

    public String getSmtpEncryption() {
        return getProperty(KEY_SMTP_ENCRYPTION, DEFAULT_SMTP_ENCRYPTION);
    }

    public void setSmtpEncryption(String encryptionMethod) {
        setString(KEY_SMTP_ENCRYPTION, encryptionMethod);
    }

    public String getSmtpUser() {
        return getProperty(KEY_SMTP_USER, DEFAULT_SMTP_USER);
    }

    public void setSmtpUser(String smtpUser) {
        setString(KEY_SMTP_USER, smtpUser);
    }

    public String getSmtpPassword() {
        String s = getProperty(KEY_SMTP_PASSWORD, DEFAULT_SMTP_PASSWORD);
        try {
            return StringUtil.utf8HexDecode(s);
        } catch (Exception x) {
            LOG.warn("Failed to decode Smtp password.", x);
            return s;
        }
    }

    public void setSmtpPassword(String smtpPassword) {
        try {
            smtpPassword = StringUtil.utf8HexEncode(smtpPassword);
        } catch (Exception x) {
            LOG.warn("Failed to encode Smtp password.", x);
        }
        setProperty(KEY_SMTP_PASSWORD, smtpPassword);
    }

    public String getSmtpFrom() {
        return getProperty(KEY_SMTP_FROM, DEFAULT_SMTP_FROM);
    }

    public void setSmtpFrom(String smtpFrom) {
        setString(KEY_SMTP_FROM, smtpFrom);
    }

    public boolean isCaptchaEnabled() {
        return getBoolean(KEY_CAPTCHA_ENABLED, DEFAULT_CAPTCHA_ENABLED);
    }

    public void setCaptchaEnabled(boolean captchaEnabled) {
        setBoolean(KEY_CAPTCHA_ENABLED, captchaEnabled);
    }

    public String getRecaptchaSiteKey() {
        return getProperty(KEY_RECAPTCHA_SITE_KEY, DEFAULT_RECAPTCHA_SITE_KEY);
    }

    public void setRecaptchaSiteKey(String recaptchaSiteKey) {
        setString(KEY_RECAPTCHA_SITE_KEY, recaptchaSiteKey);
    }

    public String getRecaptchaSecretKey() {
        return getProperty(KEY_RECAPTCHA_SECRET_KEY, DEFAULT_RECAPTCHA_SECRET_KEY);
    }

    public void setRecaptchaSecretKey(String recaptchaSecretKey) {
        setString(KEY_RECAPTCHA_SECRET_KEY, recaptchaSecretKey);
    }

    public String getDatabaseDriver() {
        return getString(KEY_DATABASE_DRIVER, DEFAULT_DATABASE_DRIVER);
    }

    public void setDatabaseDriver(String driver) {
        setString(KEY_DATABASE_DRIVER, driver);
    }

    public String getDatabaseUrl() {
        return getString(KEY_DATABASE_URL, DEFAULT_DATABASE_URL);
    }

    public void setDatabaseUrl(String url) {
        setString(KEY_DATABASE_URL, url);
    }

    public String getDatabaseUsername() {
        return getString(KEY_DATABASE_USERNAME, DEFAULT_DATABASE_USERNAME);
    }

    public void setDatabaseUsername(String username) {
        setString(KEY_DATABASE_USERNAME, username);
    }

    public String getDatabasePassword() {
        return getString(KEY_DATABASE_PASSWORD, DEFAULT_DATABASE_PASSWORD);
    }

    public void setDatabasePassword(String password) {
        setString(KEY_DATABASE_PASSWORD, password);
    }

    public String getDatabaseJNDIName() {
        return getString(KEY_DATABASE_JNDI_NAME, DEFAULT_DATABASE_JNDI_NAME);
    }

    public void setDatabaseJNDIName(String jndiName) {
        setString(KEY_DATABASE_JNDI_NAME, jndiName);
    }

    public Integer getDatabaseMysqlVarcharMaxlength() {
        return getInt(KEY_DATABASE_MIGRATION_PARAMETER_MYSQL_VARCHAR_MAXLENGTH, DEFAULT_DATABASE_MIGRATION_PARAMETER_MYSQL_VARCHAR_MAXLENGTH);
    }

    public void setDatabaseMysqlVarcharMaxlength(int maxlength) {
        setInt(KEY_DATABASE_MIGRATION_PARAMETER_MYSQL_VARCHAR_MAXLENGTH, maxlength);
    }

    public String getJWTKey() {
        return getString(KEY_JWT_KEY, DEFAULT_JWT_KEY);
    }

    public void setJWTKey(String jwtKey) {
        setString(KEY_JWT_KEY, jwtKey);
    }

    public String getEncryptionPassword() {
        return getString(KEY_ENCRYPTION_PASSWORD, null);
    }

    public void setEncryptionPassword(String key) {
        setString(KEY_ENCRYPTION_PASSWORD, key);
    }

    public String getEncryptionSalt() {
        return getString(KEY_ENCRYPTION_SALT, null);
    }

    public void setEncryptionSalt(String salt) {
        setString(KEY_ENCRYPTION_SALT, salt);
    }

    public String getDecodablePasswordEncoder() {
        return getString(KEY_PREFERRED_DECODABLE_PASSWORD_ENCODER, DEFAULT_PREFERRED_DECODABLE_PASSWORD_ENCODER);
    }

    public void setDecodablePasswordEncoder(String encoder) {
        setString(KEY_PREFERRED_DECODABLE_PASSWORD_ENCODER, encoder);
    }

    public String getNonDecodablePasswordEncoder() {
        return getString(KEY_PREFERRED_NONDECODABLE_PASSWORD_ENCODER, DEFAULT_PREFERRED_NONDECODABLE_PASSWORD_ENCODER);
    }

    public void setNonDecodablePasswordEncoder(String encoder) {
        setString(KEY_PREFERRED_NONDECODABLE_PASSWORD_ENCODER, encoder);
    }

    public boolean getPreferNonDecodablePasswords() {
        return getBoolean(KEY_PREFER_NONDECODABLE_PASSWORDS, DEFAULT_PREFER_NONDECODABLE_PASSWORDS);
    }

    public void setPreferNonDecodablePasswords(boolean preference) {
        setBoolean(KEY_PREFER_NONDECODABLE_PASSWORDS, preference);
    }

    public void setEnvironment(Environment env) {
        this.env = env;
    }

    public void resetDatabaseToDefault() {
        setDatabaseDriver(DEFAULT_DATABASE_DRIVER);
        setDatabasePassword(DEFAULT_DATABASE_PASSWORD);
        setDatabaseUrl(DEFAULT_DATABASE_URL);
        setDatabaseUsername(DEFAULT_DATABASE_USERNAME);
        setDatabaseJNDIName(DEFAULT_DATABASE_JNDI_NAME);
        setDatabaseMysqlVarcharMaxlength(DEFAULT_DATABASE_MIGRATION_PARAMETER_MYSQL_VARCHAR_MAXLENGTH);
    }

    String getPlaylistExportFormat() {
        return getProperty(KEY_EXPORT_PLAYLIST_FORMAT, DEFAULT_EXPORT_PLAYLIST_FORMAT);
    }
}<|MERGE_RESOLUTION|>--- conflicted
+++ resolved
@@ -281,8 +281,6 @@
     @Autowired
     private Environment env;
 
-<<<<<<< HEAD
-=======
     private Set<String> cachedCoverArtFileTypes;
     private Set<String> cachedMusicFileTypes;
     private Set<String> cachedVideoFileTypes;
@@ -291,7 +289,6 @@
     private RateLimiter uploadRateLimiter;
     private Pattern excludePattern;
 
->>>>>>> 128576f5
     // Array of obsolete properties. Used to clean property file.
     private static final List<String> OBSOLETE_KEYS = Arrays.asList("PortForwardingPublicPort", "PortForwardingLocalPort",
             "DownsamplingCommand", "DownsamplingCommand2", "DownsamplingCommand3", "AutoCoverBatch", "MusicMask",
