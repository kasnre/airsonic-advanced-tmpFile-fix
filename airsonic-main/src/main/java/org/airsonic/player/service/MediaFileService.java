/*
 This file is part of Airsonic.

 Airsonic is free software: you can redistribute it and/or modify
 it under the terms of the GNU General Public License as published by
 the Free Software Foundation, either version 3 of the License, or
 (at your option) any later version.

 Airsonic is distributed in the hope that it will be useful,
 but WITHOUT ANY WARRANTY; without even the implied warranty of
 MERCHANTABILITY or FITNESS FOR A PARTICULAR PURPOSE.  See the
 GNU General Public License for more details.

 You should have received a copy of the GNU General Public License
 along with Airsonic.  If not, see <http://www.gnu.org/licenses/>.

 Copyright 2016 (C) Airsonic Authors
 Based upon Subsonic, Copyright 2009 (C) Sindre Mehus
 */
package org.airsonic.player.service;

import com.ibm.icu.text.CharsetDetector;
import com.ibm.icu.text.CharsetMatch;
import org.airsonic.player.ajax.MediaFileEntry;
import org.airsonic.player.dao.AlbumDao;
import org.airsonic.player.dao.MediaFileDao;
import org.airsonic.player.domain.*;
import org.airsonic.player.domain.CoverArt.EntityType;
import org.airsonic.player.domain.MediaFile.MediaType;
import org.airsonic.player.domain.MusicFolder.Type;
import org.airsonic.player.i18n.LocaleResolver;
import org.airsonic.player.service.metadata.JaudiotaggerParser;
import org.airsonic.player.service.metadata.MetaData;
import org.airsonic.player.service.metadata.MetaDataParser;
import org.airsonic.player.service.metadata.MetaDataParserFactory;
import org.airsonic.player.util.FileUtil;
import org.apache.commons.io.FilenameUtils;
import org.apache.commons.lang.StringUtils;
import org.digitalmediaserver.cuelib.CueParser;
import org.digitalmediaserver.cuelib.CueSheet;
import org.digitalmediaserver.cuelib.Position;
import org.digitalmediaserver.cuelib.TrackData;
import org.digitalmediaserver.cuelib.io.FLACReader;
import org.slf4j.Logger;
import org.slf4j.LoggerFactory;
import org.springframework.beans.factory.annotation.Autowired;
import org.springframework.cache.annotation.CacheEvict;
import org.springframework.cache.annotation.Cacheable;
import org.springframework.cache.annotation.Caching;
import org.springframework.stereotype.Service;

import java.io.BufferedInputStream;
import java.io.FileInputStream;
import java.io.IOException;
import java.nio.charset.Charset;
import java.nio.file.Files;
import java.nio.file.Path;
import java.nio.file.Paths;
import java.time.Instant;
import java.util.*;
import java.util.function.Function;
import java.util.stream.Collectors;
import java.util.stream.Stream;

/**
 * Provides services for instantiating and caching media files and cover art.
 *
 * @author Sindre Mehus
 */
@Service
public class MediaFileService {

    private static final Logger LOG = LoggerFactory.getLogger(MediaFileService.class);

    @Autowired
    private SecurityService securityService;
    @Autowired
    private SettingsService settingsService;
    @Autowired
    private MediaFileDao mediaFileDao;
    @Autowired
    private MediaFolderService mediaFolderService;
    @Autowired
    private AlbumDao albumDao;
    @Autowired
    private JaudiotaggerParser parser;
    @Autowired
    private MetaDataParserFactory metaDataParserFactory;
    @Autowired
    private CoverArtService coverArtService;
    @Autowired
    private LocaleResolver localeResolver;
    private boolean memoryCacheEnabled = true;

    public MediaFile getMediaFile(String pathName) {
        return getMediaFile(Paths.get(pathName));
    }

    public MediaFile getMediaFile(Path fullPath) {
        return getMediaFile(fullPath, settingsService.isFastCacheEnabled());
    }

    // This may be an expensive op
    public MediaFile getMediaFile(Path fullPath, boolean minimizeDiskAccess) {
        MusicFolder folder = securityService.getMusicFolderForFile(fullPath, true, true);
        if (folder == null) {
            // can't look outside folders and not present in folder
            return null;
        }
        try {
            Path relativePath = folder.getPath().relativize(fullPath);
            return getMediaFile(relativePath, folder, minimizeDiskAccess);
        } catch (Exception e) {
            // ignore
            return null;
        }
    }

    public MediaFile getMediaFile(String relativePath, MusicFolder folder) {
        return getMediaFile(Paths.get(relativePath), folder);
    }

    public MediaFile getMediaFile(Path relativePath, MusicFolder folder) {
        return getMediaFile(relativePath, folder, settingsService.isFastCacheEnabled());
    }

    @Cacheable(cacheNames = "mediaFilePathCache", key = "#relativePath.toString().concat('-').concat(#folder.id)", condition = "#root.target.memoryCacheEnabled", unless = "#result == null")
    public MediaFile getMediaFile(Path relativePath, MusicFolder folder, boolean minimizeDiskAccess) {
        // Look in database.
        MediaFile result = mediaFileDao.getMediaFile(relativePath.toString(), folder.getId());
        if (result != null) {
            result = checkLastModified(result, folder, minimizeDiskAccess);
            return result;
        }

        if (!Files.exists(folder.getPath().resolve(relativePath))) {
            return null;
        }

        // Not found in database, must read from disk.
        result = createMediaFile(relativePath, folder, null);

        // Put in database.
        updateMediaFile(result);

        return result;
    }

    @Cacheable(cacheNames = "mediaFileIdCache", condition = "#root.target.memoryCacheEnabled", unless = "#result == null")
    public MediaFile getMediaFile(int id) {
        MediaFile mediaFile = mediaFileDao.getMediaFile(id);
        if (mediaFile == null) {
            return null;
        }

        return checkLastModified(mediaFile, mediaFolderService.getMusicFolderById(mediaFile.getFolderId()), settingsService.isFastCacheEnabled());
    }

    public MediaFile getParentOf(MediaFile mediaFile) {
        if (mediaFile.getParentPath() == null) {
            return null;
        }
        return getMediaFile(mediaFile.getParentPath(), mediaFolderService.getMusicFolderById(mediaFile.getFolderId()));
    }

    private MediaFile checkLastModified(MediaFile mediaFile, MusicFolder folder, boolean minimizeDiskAccess) {
        if (minimizeDiskAccess || (mediaFile.getVersion() >= MediaFileDao.VERSION
                && !settingsService.getFullScan()
                && mediaFile.getChanged().compareTo(FileUtil.lastModified(mediaFile.getFullPath(folder.getPath()))) > -1)) {
            LOG.debug("Detected unmodified file (id {}, path {} in folder {} ({}))", mediaFile.getId(), mediaFile.getPath(), folder.getId(), folder.getName());
            return mediaFile;
        }
        LOG.debug("Updating database file from disk (id {}, path {} in folder {} ({}))", mediaFile.getId(), mediaFile.getPath(), folder.getId(), folder.getName());
        mediaFile = createMediaFile(mediaFile.getRelativePath(), folder, mediaFile);
        updateMediaFile(mediaFile);
        return mediaFile;
    }

    /**
     * Returns all user-visible media files that are children of a given media file
     *
     * visibility depends on the return value of showMediaFile(mediaFile)
     *
     * @param sort               Whether to sort files in the same directory
     * @return All children media files which pass this::showMediaFile
     */
    public List<MediaFile> getVisibleChildrenOf(MediaFile parent, boolean includeDirectories, boolean sort) {
        return getChildrenOf(parent, true, includeDirectories, sort, settingsService.isFastCacheEnabled()).stream()
                .filter(this::showMediaFile)
                .collect(Collectors.toList());
    }

    /**
     * Returns all media files that are children of a given media file.
     *
     * @param includeFiles       Whether files should be included in the result.
     * @param includeDirectories Whether directories should be included in the result.
     * @param sort               Whether to sort files in the same directory.
     * @return All children media files.
     */
    public List<MediaFile> getChildrenOf(MediaFile parent, boolean includeFiles, boolean includeDirectories, boolean sort) {
        return getChildrenOf(parent, includeFiles, includeDirectories, sort, settingsService.isFastCacheEnabled());
    }

    /**
     * Returns all media files that are children of a given media file.
     *
     * @param includeFiles       Whether files should be included in the result.
     * @param includeDirectories Whether directories should be included in the result.
     * @param sort               Whether to sort files in the same directory.
     * @param minimizeDiskAccess Whether to refrain from checking for new or changed files
     * @return All children media files.
     */
    public List<MediaFile> getChildrenOf(MediaFile parent, boolean includeFiles, boolean includeDirectories, boolean sort, boolean minimizeDiskAccess) {

        if (!parent.isDirectory()) {
            return Collections.emptyList();
        }

        Stream<MediaFile> resultStream = null;

        // Make sure children are stored and up-to-date in the database.
        if (!minimizeDiskAccess) {
            resultStream = Optional.ofNullable(updateChildren(parent)).map(x -> x.parallelStream()).orElse(null);
        }

        if (resultStream == null) {
            MusicFolder folder = mediaFolderService.getMusicFolderById(parent.getFolderId());
            resultStream = mediaFileDao.getChildrenOf(parent.getPath(), parent.getFolderId(), true).parallelStream()
                    .map(x -> checkLastModified(x, folder, minimizeDiskAccess))
                    .filter(x -> includeMediaFile(x, folder));
        }

        resultStream = resultStream.filter(x -> (includeDirectories && x.isDirectory()) || (includeFiles && x.isFile()));

        if (sort) {
            resultStream = resultStream.sorted(new MediaFileComparator(settingsService.isSortAlbumsByYear()));
        }

        return resultStream.collect(Collectors.toList());
    }

    /**
     * Returns whether the given file is the root of a media folder.
     *
     * @see MusicFolder
     */
    public boolean isRoot(MediaFile mediaFile) {
        return StringUtils.isEmpty(mediaFile.getPath()) &&
                mediaFolderService.getAllMusicFolders(true, true).parallelStream()
                        .anyMatch(x -> mediaFile.getFolderId().equals(x.getId()));
    }

    /**
     * Returns all genres in the music collection.
     *
     * @param sortByAlbum Whether to sort by album count, rather than song count.
     * @return Sorted list of genres.
     */
    public List<Genre> getGenres(boolean sortByAlbum) {
        return mediaFileDao.getGenres(sortByAlbum);
    }

    /**
     * Returns the most frequently played albums.
     *
     * @param offset       Number of albums to skip.
     * @param count        Maximum number of albums to return.
     * @param musicFolders Only return albums in these folders.
     * @return The most frequently played albums.
     */
    public List<MediaFile> getMostFrequentlyPlayedAlbums(int offset, int count, List<MusicFolder> musicFolders) {
        return mediaFileDao.getMostFrequentlyPlayedAlbums(offset, count, musicFolders);
    }

    /**
     * Returns the most recently played albums.
     *
     * @param offset       Number of albums to skip.
     * @param count        Maximum number of albums to return.
     * @param musicFolders Only return albums in these folders.
     * @return The most recently played albums.
     */
    public List<MediaFile> getMostRecentlyPlayedAlbums(int offset, int count, List<MusicFolder> musicFolders) {
        return mediaFileDao.getMostRecentlyPlayedAlbums(offset, count, musicFolders);
    }

    /**
     * Returns the most recently added albums.
     *
     * @param offset       Number of albums to skip.
     * @param count        Maximum number of albums to return.
     * @param musicFolders Only return albums in these folders.
     * @return The most recently added albums.
     */
    public List<MediaFile> getNewestAlbums(int offset, int count, List<MusicFolder> musicFolders) {
        return mediaFileDao.getNewestAlbums(offset, count, musicFolders);
    }

    /**
     * Returns the most recently starred albums.
     *
     * @param offset       Number of albums to skip.
     * @param count        Maximum number of albums to return.
     * @param username     Returns albums starred by this user.
     * @param musicFolders Only return albums from these folders.
     * @return The most recently starred albums for this user.
     */
    public List<MediaFile> getStarredAlbums(int offset, int count, String username, List<MusicFolder> musicFolders) {
        return mediaFileDao.getStarredAlbums(offset, count, username, musicFolders);
    }

    /**
     * Returns albums in alphabetical order.
     *
     * @param offset       Number of albums to skip.
     * @param count        Maximum number of albums to return.
     * @param byArtist     Whether to sort by artist name
     * @param musicFolders Only return albums in these folders.
     * @return Albums in alphabetical order.
     */
    public List<MediaFile> getAlphabeticalAlbums(int offset, int count, boolean byArtist, List<MusicFolder> musicFolders) {
        return mediaFileDao.getAlphabeticalAlbums(offset, count, byArtist, musicFolders);
    }

    /**
     * Returns albums within a year range.
     *
     * @param offset       Number of albums to skip.
     * @param count        Maximum number of albums to return.
     * @param fromYear     The first year in the range.
     * @param toYear       The last year in the range.
     * @param musicFolders Only return albums in these folders.
     * @return Albums in the year range.
     */
    public List<MediaFile> getAlbumsByYear(int offset, int count, int fromYear, int toYear, List<MusicFolder> musicFolders) {
        return mediaFileDao.getAlbumsByYear(offset, count, fromYear, toYear, musicFolders);
    }

    /**
     * Returns albums in a genre.
     *
     * @param offset       Number of albums to skip.
     * @param count        Maximum number of albums to return.
     * @param genre        The genre name.
     * @param musicFolders Only return albums in these folders.
     * @return Albums in the genre.
     */
    public List<MediaFile> getAlbumsByGenre(int offset, int count, String genre, List<MusicFolder> musicFolders) {
        return mediaFileDao.getAlbumsByGenre(offset, count, genre, musicFolders);
    }

    /**
     * Returns random songs for the given parent.
     *
     * @param parent The parent.
     * @param count  Max number of songs to return.
     * @return Random songs.
     */
    public List<MediaFile> getRandomSongsForParent(MediaFile parent, int count) {
        List<MediaFile> children = getDescendantsOf(parent, false);
        removeVideoFiles(children);

        if (children.isEmpty()) {
            return children;
        }
        Collections.shuffle(children);
        return children.subList(0, Math.min(count, children.size()));
    }

    /**
     * Returns random songs matching search criteria.
     *
     */
    public List<MediaFile> getRandomSongs(RandomSearchCriteria criteria, String username) {
        return mediaFileDao.getRandomSongs(criteria, username);
    }

    /**
     * Removes video files from the given list.
     */
    public void removeVideoFiles(List<MediaFile> files) {
        files.removeIf(MediaFile::isVideo);
    }

    public Instant getMediaFileStarredDate(int id, String username) {
        return mediaFileDao.getMediaFileStarredDate(id, username);
    }

    public void populateStarredDate(List<MediaFile> mediaFiles, String username) {
        for (MediaFile mediaFile : mediaFiles) {
            populateStarredDate(mediaFile, username);
        }
    }

    public void populateStarredDate(MediaFile mediaFile, String username) {
        Instant starredDate = mediaFileDao.getMediaFileStarredDate(mediaFile.getId(), username);
        mediaFile.setStarredDate(starredDate);
    }

    private List<MediaFile> updateChildren(MediaFile parent) {

        // Check timestamps.
        if (parent.getChildrenLastUpdated().compareTo(parent.getChanged()) >= 0) {
            return null;
        }

        // do not get (non-existing) children for indexed tracks to avoid map key clashes
        Map<String, MediaFile> storedChildrenMap = mediaFileDao.getChildrenOf(parent.getPath(), parent.getFolderId(), false, true).parallelStream().collect(Collectors.toConcurrentMap(i -> i.getPath(), i -> i));
        MusicFolder folder = mediaFolderService.getMusicFolderById(parent.getFolderId());

        try (Stream<Path> children = Files.list(parent.getFullPath(folder.getPath()))) {
            List<MediaFile> result = children.parallel()
                    .filter(this::includeMediaFile)
                    .filter(x -> securityService.getMusicFolderForFile(x, true, true).getId().equals(parent.getFolderId()))
                    .map(x -> folder.getPath().relativize(x))
                    .map(x -> {
                        List<MediaFile> tracks = new ArrayList<>();
                        MediaFile media = storedChildrenMap.remove(x.toString());
                        if (media == null) {
                            media = createMediaFile(x, folder, null);
                            // Add children that are not already stored.
                            updateMediaFile(media);
                        } else {
                            media = checkLastModified(media, folder, false); // has to be false, only time it's called
                        }

                        tracks.add(media);

                        if (media.hasIndex()) {
                            List<MediaFile> cueTracks = createIndexedTracks(media, folder);
                            cueTracks.forEach(cueTrack -> {
                                updateMediaFile(cueTrack);
                                tracks.add(cueTrack);
                            });
                        }
                        return tracks;
                    })
                    .flatMap(List::stream)
                    .collect(Collectors.toList());

            // Delete children that no longer exist on disk.
            mediaFileDao.deleteMediaFiles(storedChildrenMap.keySet(), parent.getFolderId());

            // Update timestamp in parent.
            parent.setChildrenLastUpdated(parent.getChanged());
            parent.setPresent(true);
            updateMediaFile(parent);

            return result;
        } catch (IOException e) {
            LOG.warn("Could not retrieve and update all the children for {} in folder {}. Will skip", parent.getPath(), folder.getId());

            return null;
        }
    }

    /**
     * hide specific file types in player and API
     */
    public boolean showMediaFile(MediaFile media) {
        return !(settingsService.getHideIndexedFiles() && media.hasIndex());
    }

    public boolean includeMediaFile(MediaFile candidate, MusicFolder folder) {
        return includeMediaFile(candidate.getFullPath(folder.getPath()));
    }

    public boolean includeMediaFile(Path candidate) {
        String suffix = FilenameUtils.getExtension(candidate.toString()).toLowerCase();
        return (!isExcluded(candidate) && (Files.isDirectory(candidate) || isAudioFile(suffix) || isVideoFile(suffix)));
    }

    private boolean isAudioFile(String suffix) {
        return settingsService.getMusicFileTypesSet().contains(suffix.toLowerCase());
    }

    private boolean isVideoFile(String suffix) {
        return settingsService.getVideoFileTypesSet().contains(suffix.toLowerCase());
    }

    /**
     * Returns whether the given file is excluded.
     *
     * @param file The child file in question.
     * @return Whether the child file is excluded.
     */
    private boolean isExcluded(Path file) {
        if (settingsService.getIgnoreSymLinks() && Files.isSymbolicLink(file)) {
            LOG.info("excluding symbolic link {}", file);
            return true;
        }
        String name = file.getFileName().toString();
        if (settingsService.getExcludePattern() != null && settingsService.getExcludePattern().matcher(name).find()) {
            LOG.info("excluding file which matches exclude pattern {}: {}", settingsService.getExcludePatternString(), file.toString());
            return true;
        }

        // Exclude all hidden files starting with a single "." or "@eaDir" (thumbnail dir created on Synology devices).
        return (name.startsWith(".") && !name.startsWith("..")) || name.startsWith("@eaDir") || "Thumbs.db".equals(name);
    }

    private MediaFile createMediaFile(Path relativePath, MusicFolder folder, MediaFile existingFile) {
        Path file = folder.getPath().resolve(relativePath);
        if (!Files.exists(file)) {
            if (existingFile != null) {
                existingFile.setPresent(false);
                existingFile.setChildrenLastUpdated(Instant.ofEpochMilli(1));
            }
            return existingFile;
        }

        MediaFile mediaFile = new MediaFile();
        Instant lastModified = FileUtil.lastModified(file);
        mediaFile.setPath(relativePath.toString());
        mediaFile.setFolderId(folder.getId());
        //sanity check
        MusicFolder folderActual = securityService.getMusicFolderForFile(file, true, true);
        if (!folderActual.getId().equals(folder.getId())) {
            LOG.warn("Inconsistent Mediafile folder for media file with path: {}, folder id should be {} and is instead {}", file, folderActual.getId(), folder.getId());
        }
        // distinguish between null (no parent, like root folder), "" (root parent), and else
        String parentPath = null;
        if (StringUtils.isNotEmpty(relativePath.toString())) {
            parentPath = relativePath.getParent() == null ? "" : relativePath.getParent().toString();
        }
        mediaFile.setParentPath(parentPath);
        mediaFile.setChanged(lastModified);
        mediaFile.setLastScanned(Instant.now());
        mediaFile.setPlayCount(existingFile == null ? 0 : existingFile.getPlayCount());
        mediaFile.setLastPlayed(existingFile == null ? null : existingFile.getLastPlayed());
        mediaFile.setComment(existingFile == null ? null : existingFile.getComment());
        mediaFile.setChildrenLastUpdated(Instant.ofEpochMilli(1)); //distant past, can't use Instant.MIN due to HSQL incompatibility
        mediaFile.setCreated(lastModified);
        mediaFile.setMediaType(MediaFile.MediaType.DIRECTORY);
        mediaFile.setPresent(true);
        mediaFile.setId(existingFile == null ? null : existingFile.getId());

        if (Files.isRegularFile(file)) {

            MetaDataParser parser = metaDataParserFactory.getParser(file);
            if (parser != null) {
                MetaData metaData = parser.getMetaData(file);
                mediaFile.setArtist(metaData.getArtist());
                mediaFile.setAlbumArtist(metaData.getAlbumArtist());
                mediaFile.setAlbumName(metaData.getAlbumName());
                mediaFile.setTitle(metaData.getTitle());
                mediaFile.setDiscNumber(metaData.getDiscNumber());
                mediaFile.setTrackNumber(metaData.getTrackNumber());
                mediaFile.setGenre(metaData.getGenre());
                mediaFile.setYear(metaData.getYear());
                mediaFile.setDuration(metaData.getDuration());
                mediaFile.setBitRate(metaData.getBitRate());
                mediaFile.setVariableBitRate(metaData.getVariableBitRate());
                mediaFile.setHeight(metaData.getHeight());
                mediaFile.setWidth(metaData.getWidth());
                mediaFile.setMusicBrainzReleaseId(metaData.getMusicBrainzReleaseId());
                mediaFile.setMusicBrainzRecordingId(metaData.getMusicBrainzRecordingId());
            }
            String format = StringUtils.trimToNull(StringUtils.lowerCase(FilenameUtils.getExtension(mediaFile.getPath())));
            mediaFile.setFormat(format);
            mediaFile.setFileSize(FileUtil.size(file));
            getCuePath(relativePath, folder).ifPresent(cuePath -> {
                mediaFile.setIndexPath(folder.getPath().relativize(cuePath).toString());
            });
            mediaFile.setMediaType(getMediaType(mediaFile, folder));

        } else {

            // Is this an album?
            if (!isRoot(mediaFile)) {
                try (Stream<Path> stream = Files.list(file)) {
                    List<Path> children = stream.parallel().collect(Collectors.toList());
                    Path firstChild = children.parallelStream()
                            .filter(x -> includeMediaFile(x))
                            .filter(x -> Files.isRegularFile(x))
                            .findFirst().orElse(null);

                    if (firstChild != null) {
                        mediaFile.setMediaType(MediaFile.MediaType.ALBUM);

                        // Guess artist/album name, year and genre.
                        MetaDataParser parser = metaDataParserFactory.getParser(firstChild);
                        if (parser != null) {
                            MetaData metaData = parser.getMetaData(firstChild);
                            mediaFile.setArtist(metaData.getAlbumArtist());
                            mediaFile.setAlbumName(metaData.getAlbumName());
                            mediaFile.setYear(metaData.getYear());
                            mediaFile.setGenre(metaData.getGenre());
                        }

                        // Look for cover art.
                        Path coverArt = findCoverArt(children);
                        if (coverArt != null) {
                            // placeholder to be persisted later
                            mediaFile.setArt(new CoverArt(-1, EntityType.MEDIA_FILE, folder.getPath().relativize(coverArt).toString(), folder.getId(), false));
                        }
                    } else {
                        mediaFile.setArtist(file.getFileName().toString());
                    }

                } catch (IOException e) {
                    LOG.warn("Could not retrieve children for {}.", file.toString(), e);

                    mediaFile.setArtist(file.getFileName().toString());
                }
            } else {
                // root folders need to have a title
                mediaFile.setTitle(folder.getName());
            }
        }

        return mediaFile;
    }

    private List<MediaFile> createIndexedTracks(MediaFile media, MusicFolder folder) {
        try {
            List<MediaFile> children = new ArrayList<>();
            Path audioFile = media.getFullPath(folder.getPath());
            MetaDataParser parser = metaDataParserFactory.getParser(audioFile);
            MetaData metaData = null;
            if (parser != null) {
                metaData = parser.getMetaData(audioFile);
            }
            long wholeFileSize = Files.size(audioFile);
            double wholeFileLength = 0.0; //todo: find sound length without metadata
            if (metaData != null) {
                wholeFileLength = (metaData.getDuration() != null) ? metaData.getDuration() : 0.0;
            }

            CueSheet cueSheet = getCueSheet(media, folder);
            if (cueSheet != null) {
                for (int i = 0; i < cueSheet.getAllTrackData().size(); i++) {
                    TrackData trackData = cueSheet.getAllTrackData().get(i);
                    MediaFile mediaFile = new MediaFile();
                    mediaFile.setPath(media.getPath().toString());
                    mediaFile.setAlbumArtist(cueSheet.getPerformer());
                    mediaFile.setAlbumName(cueSheet.getTitle());
                    mediaFile.setTitle(trackData.getTitle());
                    mediaFile.setArtist(trackData.getPerformer());
                    mediaFile.setParentPath(media.getParentPath());
                    Instant lastModified = FileUtil.lastModified(audioFile);
                    mediaFile.setFolderId(media.getFolderId());
                    mediaFile.setChanged(lastModified);
                    mediaFile.setLastScanned(Instant.now());
                    mediaFile.setChildrenLastUpdated(Instant.ofEpochMilli(1)); //distant past
                    mediaFile.setCreated(lastModified);
                    mediaFile.setPresent(true);
                    mediaFile.setTrackNumber(trackData.getNumber());

                    if (metaData != null) {
                        mediaFile.setDiscNumber(metaData.getDiscNumber());
                        mediaFile.setGenre(metaData.getGenre());
                        mediaFile.setYear(metaData.getYear());
                        mediaFile.setBitRate(metaData.getBitRate());
                        mediaFile.setVariableBitRate(metaData.getVariableBitRate());
                        mediaFile.setHeight(metaData.getHeight());
                        mediaFile.setWidth(metaData.getWidth());
                    }

                    String format = StringUtils.trimToNull(StringUtils.lowerCase(FilenameUtils.getExtension(audioFile.toString())));
                    mediaFile.setFormat(format);

                    Position currentPosition = trackData.getIndices().get(0).getPosition();
                    // convert CUE timestamp (minutes:seconds:frames, 75 frames/second) to fractional seconds
                    double currentStart = currentPosition.getMinutes() * 60 + currentPosition.getSeconds() + (currentPosition.getFrames() / 75);
                    mediaFile.setStartPosition(currentStart);

                    double nextStart = 0.0;
                    if (cueSheet.getAllTrackData().size() - 1 != i) {
                        Position nextPosition = cueSheet.getAllTrackData().get(i + 1).getIndices().get(0).getPosition();
                        nextStart = nextPosition.getMinutes() * 60 + nextPosition.getSeconds() + (nextPosition.getFrames() / 75);
                    } else {
                        nextStart = wholeFileLength;
                    }

                    mediaFile.setDuration(nextStart - currentStart);
                    mediaFile.setFileSize((long) (mediaFile.getDuration() / wholeFileLength * wholeFileSize)); //approximate
                    MediaFile existingFile = mediaFileDao.getMediaFile(mediaFile.getPath(), folder.getId(), currentStart);
                    mediaFile.setPlayCount(existingFile == null ? 0 : existingFile.getPlayCount());
                    mediaFile.setLastPlayed(existingFile == null ? null : existingFile.getLastPlayed());
                    mediaFile.setComment(existingFile == null ? null : existingFile.getComment());
                    mediaFile.setMediaType(getMediaType(mediaFile, folder));

                    children.add(mediaFile);
                }
            }
            return children;
        } catch (IOException e) {
            return Collections.emptyList();
        }
    }

    private MediaFile.MediaType getMediaType(MediaFile mediaFile, MusicFolder folder) {
        if (folder.getType() == Type.PODCAST) {
            return MediaType.PODCAST;
        }
        if (isVideoFile(mediaFile.getFormat())) {
            return MediaFile.MediaType.VIDEO;
        }
        String path = mediaFile.getPath().toLowerCase();
        String genre = StringUtils.trimToEmpty(mediaFile.getGenre()).toLowerCase();
        if (path.contains("podcast") || genre.contains("podcast") || path.contains("netcast") || genre.contains("netcast")) {
            return MediaFile.MediaType.PODCAST;
        }
        if (path.contains("audiobook") || genre.contains("audiobook")
                || path.contains("audio book") || genre.contains("audio book")
                || path.contains("audio/book") || path.contains("audio\\book")) {
            return MediaFile.MediaType.AUDIOBOOK;
        }

        return MediaFile.MediaType.MUSIC;
    }

    public void refreshMediaFile(MediaFile mediaFile, MusicFolder folder) {
        mediaFile = createMediaFile(mediaFile.getRelativePath(), folder, mediaFile);
        updateMediaFile(mediaFile);
    }

    @CacheEvict(cacheNames = { "mediaFilePathCache", "mediaFileIdCache" }, allEntries = true)
    public void setMemoryCacheEnabled(boolean memoryCacheEnabled) {
        this.memoryCacheEnabled = memoryCacheEnabled;
    }

    public boolean getMemoryCacheEnabled() {
        return memoryCacheEnabled;
    }

    /**
<<<<<<< HEAD
     * Returns an Optional Path to a CUE file for the given media file
     * matches on file name minus extension
     * if no separate CUE file is found it looks for an embedded cuesheet (currently only supports FLAC) and
     * returns the resolvedPath for the mediaFile if one is found
     */
    private Optional<Path> getCuePath(Path path, MusicFolder folder) {
        Path resolvedPath = folder.getPath().resolve(path);
        Optional<Path> result = Optional.empty();

        try (Stream<Path> list = Files.list(resolvedPath.getParent())) {
            result = list
                .filter(p -> !Files.isDirectory(p))
                .filter(f -> "cue".equalsIgnoreCase(FilenameUtils.getExtension(f.toString()))
                             && FilenameUtils.getBaseName(f.toString()).equals(FilenameUtils.getBaseName(resolvedPath.toString())))
                .findFirst();

            // look for embedded cuesheet in FLAC
            if (result.isEmpty() && ("flac".equalsIgnoreCase(FilenameUtils.getExtension(resolvedPath.toString())) && (FLACReader.getCueSheet(resolvedPath) != null))) {
                result = Optional.of(resolvedPath);
            }
        } catch (IOException e) {
            LOG.warn("getCuePath {} {}", path, folder, e);
        }

        return result;
    }

    /**
     * Returns a parsed CueSheet for the given mediaFile
     */
    private CueSheet getCueSheet(MediaFile media, MusicFolder folder) {
        try {
            // is this an embedded cuesheet (currently only supports FLAC+CUE)?
            if (Objects.equals(media.getIndexPath(), media.getPath())) {
                return FLACReader.getCueSheet(media.getFullPath(folder.getPath()));
            } else {
                Charset cs = Charset.forName("UTF-8"); // default to UTF-8
                Path indexPath = media.getFullIndexPath(folder.getPath());

                // attempt to detect encoding for cueFile, fallback to UTF-8
                int THRESHOLD = 35; // 0-100, the higher the more certain the guess
                CharsetDetector cd = new CharsetDetector();
                try (FileInputStream fis = new FileInputStream(indexPath.toFile());
                     BufferedInputStream bis = new BufferedInputStream(fis);) {
                    cd.setText(bis);
                    CharsetMatch cm = cd.detect();
                    if (cm != null && cm.getConfidence() > THRESHOLD) {
                        cs = Charset.forName(cm.getName());
                    }
                } catch (IOException e) {
                    LOG.warn("Defaulting to UTF-8 for cuesheet {}", indexPath);
                }

                return CueParser.parse(indexPath, cs);
            }
        } catch (IOException e) {
            LOG.warn("Error getting cuesheet for {} {}", media, folder);
            return null;
        }
    }

    /**
     * Returns a cover art image for the given media file.
     */
    public Path getCoverArt(MediaFile mediaFile) {
        if (mediaFile.getRelativeCoverArtPath() != null) {
            return mediaFile.getRelativeCoverArtPath();
        }
        MediaFile parent = getParentOf(mediaFile);
        return parent == null ? null : parent.getRelativeCoverArtPath();
    }

    /**
=======
>>>>>>> a8aad756
     * Finds a cover art image for the given directory, by looking for it on the disk.
     */
    private Path findCoverArt(Collection<Path> candidates) {
        Path candidate = null;
        var coverArtSource = settingsService.getCoverArtSource();
        switch (coverArtSource) {
            case TAGFILE:
                candidate = findTagCover(candidates);
                if (candidate != null) {
                    return candidate;
                } else {
                    return findFileCover(candidates);
                }
            case FILE:
                return findFileCover(candidates);
            case TAG:
                return findTagCover(candidates);
            case FILETAG:
            default:
                candidate = findFileCover(candidates);
                if (candidate != null) {
                    return candidate;
                } else {
                    return findTagCover(candidates);
                }
        }
    }

    private Path findFileCover(Collection<Path> candidates) {
        for (String mask : settingsService.getCoverArtFileTypesSet()) {
            Path cand = candidates.parallelStream().filter(c -> {
                String candidate = c.getFileName().toString().toLowerCase();
                return candidate.endsWith(mask) && !candidate.startsWith(".") && Files.isRegularFile(c);
            }).findAny().orElse(null);

            if (cand != null) {
                return cand;
            }
        }
        return null;
    }

    private Path findTagCover(Collection<Path> candidates) {
        // Look for embedded images in audiofiles.
        return candidates.stream()
                .filter(parser::isApplicable)
                .filter(JaudiotaggerParser::isImageAvailable)
                .findFirst()
                .orElse(null);
    }

    public void setSecurityService(SecurityService securityService) {
        this.securityService = securityService;
    }

    public void setSettingsService(SettingsService settingsService) {
        this.settingsService = settingsService;
    }

    public void setMediaFileDao(MediaFileDao mediaFileDao) {
        this.mediaFileDao = mediaFileDao;
    }

    /**
     * Returns all media files that are children, grand-children etc of a given media file.
     * Directories are not included in the result.
     *
     * @param sort Whether to sort files in the same directory.
     * @return All descendant music files.
     */
    public List<MediaFile> getDescendantsOf(MediaFile ancestor, boolean sort) {

        if (ancestor.isFile()) {
            return Arrays.asList(ancestor);
        }

        List<MediaFile> result = new ArrayList<MediaFile>();

        for (MediaFile child : getChildrenOf(ancestor, true, true, sort)) {
            if (child.isDirectory()) {
                result.addAll(getDescendantsOf(child, sort));
            } else {
                result.add(child);
            }
        }
        return result;
    }

    public void setMetaDataParserFactory(MetaDataParserFactory metaDataParserFactory) {
        this.metaDataParserFactory = metaDataParserFactory;
    }

    @Caching(evict = {
        @CacheEvict(cacheNames = "mediaFilePathCache", key = "#mediaFile.path.concat('-').concat(#mediaFile.folderId)"),
        @CacheEvict(cacheNames = "mediaFileIdCache", key = "#mediaFile.id", condition = "#mediaFile.id != null") })
    public void updateMediaFile(MediaFile mediaFile) {
        mediaFileDao.createOrUpdateMediaFile(mediaFile, file -> {
            // Copy values from obsolete table music_file_info if inserting for first time
            MusicFolder folder = mediaFolderService.getMusicFolderById(mediaFile.getFolderId());
            if (folder != null) {
                MediaFile musicFileInfo = mediaFileDao.getMusicFileInfo(file.getFullPath(folder.getPath()).toString());
                if (musicFileInfo != null) {
                    file.setComment(musicFileInfo.getComment());
                    file.setLastPlayed(musicFileInfo.getLastPlayed());
                    file.setPlayCount(musicFileInfo.getPlayCount());
                }
            }
        });

        // persist cover art if not overridden
        coverArtService.persistIfNeeded(mediaFile);
    }

    /**
     * Increments the play count and last played date for the given media file and its
     * directory and album.
     */
    public void incrementPlayCount(MediaFile file) {
        Instant now = Instant.now();
        file.setLastPlayed(now);
        file.setPlayCount(file.getPlayCount() + 1);
        updateMediaFile(file);

        MediaFile parent = getParentOf(file);
        if (!isRoot(parent)) {
            parent.setLastPlayed(now);
            parent.setPlayCount(parent.getPlayCount() + 1);
            updateMediaFile(parent);
        }

        Album album = albumDao.getAlbum(file.getAlbumArtist(), file.getAlbumName());
        if (album != null) {
            album.setLastPlayed(now);
            album.incrementPlayCount();
            albumDao.createOrUpdateAlbum(album);
        }
    }

    public List<MediaFileEntry> toMediaFileEntryList(List<MediaFile> files, String username, boolean calculateStarred, boolean calculateFolderAccess,
            Function<MediaFile, String> streamUrlGenerator, Function<MediaFile, String> remoteStreamUrlGenerator,
            Function<MediaFile, String> remoteCoverArtUrlGenerator) {
        Locale locale = Optional.ofNullable(username).map(localeResolver::resolveLocale).orElse(null);
        List<MediaFileEntry> entries = new ArrayList<>(files.size());
        for (MediaFile file : files) {
            String streamUrl = Optional.ofNullable(streamUrlGenerator).map(g -> g.apply(file)).orElse(null);
            String remoteStreamUrl = Optional.ofNullable(remoteStreamUrlGenerator).map(g -> g.apply(file)).orElse(null);
            String remoteCoverArtUrl = Optional.ofNullable(remoteCoverArtUrlGenerator).map(g -> g.apply(file)).orElse(null);

            boolean starred = calculateStarred && username != null && getMediaFileStarredDate(file.getId(), username) != null;
            boolean folderAccess = !calculateFolderAccess || username == null || securityService.isFolderAccessAllowed(file, username);
            entries.add(MediaFileEntry.fromMediaFile(file, locale, starred, folderAccess, streamUrl, remoteStreamUrl, remoteCoverArtUrl));
        }

        return entries;
    }

    public int getAlbumCount(List<MusicFolder> musicFolders) {
        return mediaFileDao.getAlbumCount(musicFolders);
    }

    public int getPlayedAlbumCount(List<MusicFolder> musicFolders) {
        return mediaFileDao.getPlayedAlbumCount(musicFolders);
    }

    public int getStarredAlbumCount(String username, List<MusicFolder> musicFolders) {
        return mediaFileDao.getStarredAlbumCount(username, musicFolders);
    }

    public void setAlbumDao(AlbumDao albumDao) {
        this.albumDao = albumDao;
    }

    public void setParser(JaudiotaggerParser parser) {
        this.parser = parser;
    }
}<|MERGE_RESOLUTION|>--- conflicted
+++ resolved
@@ -727,7 +727,6 @@
     }
 
     /**
-<<<<<<< HEAD
      * Returns an Optional Path to a CUE file for the given media file
      * matches on file name minus extension
      * if no separate CUE file is found it looks for an embedded cuesheet (currently only supports FLAC) and
@@ -790,19 +789,6 @@
     }
 
     /**
-     * Returns a cover art image for the given media file.
-     */
-    public Path getCoverArt(MediaFile mediaFile) {
-        if (mediaFile.getRelativeCoverArtPath() != null) {
-            return mediaFile.getRelativeCoverArtPath();
-        }
-        MediaFile parent = getParentOf(mediaFile);
-        return parent == null ? null : parent.getRelativeCoverArtPath();
-    }
-
-    /**
-=======
->>>>>>> a8aad756
      * Finds a cover art image for the given directory, by looking for it on the disk.
      */
     private Path findCoverArt(Collection<Path> candidates) {
