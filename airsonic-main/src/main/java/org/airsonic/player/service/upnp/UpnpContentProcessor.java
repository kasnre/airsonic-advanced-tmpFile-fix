--- conflicted
+++ resolved
@@ -129,13 +129,8 @@
         Class clazz = (Class) ((ParameterizedType) getClass().getGenericSuperclass()).getActualTypeArguments()[0];
 
         try {
-<<<<<<< HEAD
             List<MusicFolder> allFolders = getDispatchingContentDirectory().getMediaFolderService().getAllMusicFolders();
-            ParamSearchResult<T> result = getDispatcher().getSearchService().searchByName(name, (int) firstResult, (int) maxResults, allFolders, clazz);
-=======
-            List<MusicFolder> allFolders = getDispatchingContentDirectory().getSettingsService().getAllMusicFolders();
             ParamSearchResult<T> result = getDispatcher().getSearchService().searchByName(name, Ints.saturatedCast(firstResult), Ints.saturatedCast(maxResults), allFolders, clazz);
->>>>>>> 9c1a7ca7
             List<T> selectedItems = result.getItems();
             for (T item : selectedItems) {
                 addItem(didl, item);
