--- conflicted
+++ resolved
@@ -64,13 +64,7 @@
 
     private static final Logger LOG = LoggerFactory.getLogger(MediaScannerService.class);
 
-<<<<<<< HEAD
-    private MediaLibraryStatistics statistics;
-
     private volatile boolean scanning;
-=======
-    private boolean scanning;
->>>>>>> aac8f467
     
     private ScheduledExecutorService scheduler;
     
@@ -190,14 +184,8 @@
 
     private void doScanLibrary() {
         LOG.info("Starting to scan media library.");
-<<<<<<< HEAD
-        Instant lastScanned = Instant.now();
-        LOG.debug("New last scan date is {}", lastScanned);
-=======
-        MediaLibraryStatistics statistics = new MediaLibraryStatistics(
-                Instant.now().truncatedTo(ChronoUnit.SECONDS));
+        MediaLibraryStatistics statistics = new MediaLibraryStatistics();
         LOG.debug("New last scan date is {}", statistics.getScanDate());
->>>>>>> aac8f467
 
         try {
             // Maps from artist name to album count.
@@ -206,55 +194,27 @@
             Map<MediaFile, Album> albums = new ConcurrentHashMap<>();
             Genres genres = new Genres();
 
-<<<<<<< HEAD
             scanCount.set(0);
-            statistics.reset();
-=======
-            scanCount = 0;
->>>>>>> aac8f467
 
             mediaFileService.setMemoryCacheEnabled(false);
             indexManager.startIndexing();
 
             // Recurse through all files on disk.
-<<<<<<< HEAD
             ForkJoinTask.invokeAll(
                     settingsService.getAllMusicFolders()
                         .parallelStream()
-                        .map(musicFolder -> ForkJoinTask.adapt(() -> scanFile(mediaFileService.getMediaFile(musicFolder.getPath(), false), musicFolder, lastScanned, albumCount, artists, albums, genres, false)))
+                        .map(musicFolder -> ForkJoinTask.adapt(() -> scanFile(mediaFileService.getMediaFile(musicFolder.getPath(), false), musicFolder, statistics, albumCount, artists, albums, genres, false)))
                         .collect(Collectors.toList()));
             
             // Scan podcast folder.
             File podcastFolder = new File(settingsService.getPodcastFolder());
             if (podcastFolder.exists()) {
                 ForkJoinTask.invokeAll(ForkJoinTask.adapt(() -> scanFile(mediaFileService.getMediaFile(podcastFolder), new MusicFolder(podcastFolder, null, true, null),
-                         lastScanned, albumCount, artists, albums, genres, true)));
-=======
-            for (MusicFolder musicFolder : settingsService.getAllMusicFolders()) {
-                MediaFile root = mediaFileService.getMediaFile(musicFolder.getPath(), false);
-                scanFile(root, musicFolder, statistics, albumCount, genres, false);
-            }
-
-            // Scan podcast folder.
-            File podcastFolder = new File(settingsService.getPodcastFolder());
-            if (podcastFolder.exists()) {
-                scanFile(mediaFileService.getMediaFile(podcastFolder), new MusicFolder(podcastFolder, null, true, null),
-                         statistics, albumCount, genres, true);
->>>>>>> aac8f467
+                         statistics, albumCount, artists, albums, genres, true)));
             }
 
             LOG.info("Scanned media library with " + scanCount + " entries.");
 
-<<<<<<< HEAD
-=======
-            LOG.info("Marking non-present files.");
-            mediaFileDao.markNonPresent(statistics.getScanDate());
-            LOG.info("Marking non-present artists.");
-            artistDao.markNonPresent(statistics.getScanDate());
-            LOG.info("Marking non-present albums.");
-            albumDao.markNonPresent(statistics.getScanDate());
-
->>>>>>> aac8f467
             // Update statistics
             statistics.incrementArtists(albumCount.size());
             statistics.incrementAlbums(albumCount.values().parallelStream().mapToInt(x -> x.get()).sum());
@@ -265,15 +225,15 @@
                             artists.values().parallelStream().map(a -> ForkJoinTask.adapt(() -> artistDao.createOrUpdateArtist(a))),
                             Stream.of(ForkJoinTask.adapt(() -> {
                                 LOG.info("Marking non-present files.");
-                                mediaFileDao.markNonPresent(lastScanned);
+                                mediaFileDao.markNonPresent(statistics.getScanDate());
                             })),
                             Stream.of(ForkJoinTask.adapt(() -> {
                                 LOG.info("Marking non-present artists.");
-                                artistDao.markNonPresent(lastScanned);
+                                artistDao.markNonPresent(statistics.getScanDate());
                             })),
                             Stream.of(ForkJoinTask.adapt(() -> {
                                 LOG.info("Marking non-present albums.");
-                                albumDao.markNonPresent(lastScanned);
+                                albumDao.markNonPresent(statistics.getScanDate());
                             })),
                             Stream.of(ForkJoinTask.adapt(() -> {
                                 LOG.info("Updating genres");
@@ -289,25 +249,13 @@
             LOG.error("Failed to scan media library.", x);
         } finally {
             mediaFileService.setMemoryCacheEnabled(true);
-<<<<<<< HEAD
-            indexManager.stopIndexing();
-        }
-    }
-
-    private void scanFile(MediaFile file, MusicFolder musicFolder, Instant lastScanned,
+            indexManager.stopIndexing(statistics);
+        }
+    }
+
+    private void scanFile(MediaFile file, MusicFolder musicFolder, MediaLibraryStatistics statistics,
                           Map<String, AtomicInteger> albumCount, Map<String, Artist> artists, Map<MediaFile, Album> albums, Genres genres, boolean isPodcast) {
         if (scanCount.incrementAndGet() % 250 == 0) {
-=======
-            indexManager.stopIndexing(statistics);
-            scanning = false;
-        }
-    }
-
-    private void scanFile(MediaFile file, MusicFolder musicFolder, MediaLibraryStatistics statistics,
-                          Map<String, Integer> albumCount, Genres genres, boolean isPodcast) {
-        scanCount++;
-        if (scanCount % 250 == 0) {
->>>>>>> aac8f467
             LOG.info("Scanned media library with " + scanCount + " entries.");
         }
 
@@ -322,39 +270,21 @@
         indexManager.index(file);
 
         if (file.isDirectory()) {
-<<<<<<< HEAD
             ForkJoinTask.invokeAll(
                     mediaFileService.getChildrenOf(file, true, true, false, false)
                         .parallelStream()
-                        .map(child -> ForkJoinTask.adapt(() -> scanFile(child, musicFolder, lastScanned, albumCount, artists, albums, genres, isPodcast)))
+                        .map(child -> ForkJoinTask.adapt(() -> scanFile(child, musicFolder, statistics, albumCount, artists, albums, genres, isPodcast)))
                         .collect(Collectors.toList()));
         } else {
             if (!isPodcast) {
-                updateAlbum(file, musicFolder, lastScanned, albumCount, albums);
-                updateArtist(file, musicFolder, lastScanned, albumCount, artists);
-=======
-            for (MediaFile child : mediaFileService.getChildrenOf(file, true, false, false, false)) {
-                scanFile(child, musicFolder, statistics, albumCount, genres, isPodcast);
-            }
-            for (MediaFile child : mediaFileService.getChildrenOf(file, false, true, false, false)) {
-                scanFile(child, musicFolder, statistics, albumCount, genres, isPodcast);
-            }
-        } else {
-            if (!isPodcast) {
-                updateAlbum(file, musicFolder, statistics.getScanDate(), albumCount);
-                updateArtist(file, musicFolder, statistics.getScanDate(), albumCount);
->>>>>>> aac8f467
+                updateAlbum(file, musicFolder, statistics.getScanDate(), albumCount, albums);
+                updateArtist(file, musicFolder, statistics.getScanDate(), albumCount, artists);
             }
             statistics.incrementSongs(1);
         }
 
         updateGenres(file, genres);
-<<<<<<< HEAD
-        mediaFileDao.markPresent(file.getPath(), lastScanned);
-=======
         mediaFileDao.markPresent(file.getPath(), statistics.getScanDate());
-        artistDao.markPresent(file.getAlbumArtist(), statistics.getScanDate());
->>>>>>> aac8f467
 
         if (file.getDurationSeconds() != null) {
             statistics.incrementTotalDurationInSeconds(file.getDurationSeconds());
