--- conflicted
+++ resolved
@@ -95,7 +95,9 @@
 
     public void deleteAllByPresentFalse();
 
-<<<<<<< HEAD
+    public List<MediaFile> findByFolderInAndMediaTypeInAndPresentTrue(List<MusicFolder> folders,
+            Iterable<MediaType> playableTypes, Pageable offsetBasedPageRequest);
+
     @Modifying
     @Transactional
     @Query("UPDATE MediaFile m SET m.present = true, m.lastScanned = :lastScanned WHERE m.folder = :folder AND m.path IN :paths")
@@ -106,8 +108,4 @@
     @Query("UPDATE MediaFile m SET m.present = false, m.childrenLastUpdated = :childrenLastUpdated WHERE m.lastScanned < :lastScanned")
     public void markNonPresent(@Param("childrenLastUpdated") Instant childrenLastUpdated, @Param("lastScanned") Instant lastScanned);
 
-=======
-    public List<MediaFile> findByFolderInAndMediaTypeInAndPresentTrue(List<MusicFolder> folders,
-            Iterable<MediaType> playableTypes, Pageable offsetBasedPageRequest);
->>>>>>> e43c078b
 }