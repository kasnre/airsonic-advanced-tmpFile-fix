--- conflicted
+++ resolved
@@ -87,13 +87,8 @@
     private final String userTable;
 
     @Autowired
-<<<<<<< HEAD
     public UserDao(@Value("${" + KEY_DATABASE_MIGRATION_PARAMETER_USERTABLE_QUOTE + ":}") String userTableQuote) {
-        this.userTableQuote = userTableQuote;
-=======
-    public UserDao(@Value("${DatabaseUsertableQuote:}") String userTableQuote) {
         this.userTable = userTableQuote + "user" + userTableQuote;
->>>>>>> 0d83c0b7
     }
 
     /**
