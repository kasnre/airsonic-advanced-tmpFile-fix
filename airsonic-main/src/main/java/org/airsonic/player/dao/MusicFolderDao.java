/*
 This file is part of Airsonic.

 Airsonic is free software: you can redistribute it and/or modify
 it under the terms of the GNU General Public License as published by
 the Free Software Foundation, either version 3 of the License, or
 (at your option) any later version.

 Airsonic is distributed in the hope that it will be useful,
 but WITHOUT ANY WARRANTY; without even the implied warranty of
 MERCHANTABILITY or FITNESS FOR A PARTICULAR PURPOSE.  See the
 GNU General Public License for more details.

 You should have received a copy of the GNU General Public License
 along with Airsonic.  If not, see <http://www.gnu.org/licenses/>.

 Copyright 2016 (C) Airsonic Authors
 Based upon Subsonic, Copyright 2009 (C) Sindre Mehus
 */
package org.airsonic.player.dao;

import org.airsonic.player.domain.MediaFile;
import org.airsonic.player.domain.MusicFolder;
import org.slf4j.Logger;
import org.slf4j.LoggerFactory;
import org.springframework.jdbc.core.RowMapper;
import org.springframework.stereotype.Repository;
import org.springframework.transaction.annotation.Transactional;

import javax.annotation.PostConstruct;

import java.io.File;
import java.nio.file.Path;
import java.nio.file.Paths;
import java.sql.ResultSet;
import java.sql.SQLException;
import java.util.Arrays;
import java.util.Collection;
import java.util.List;
import java.util.Optional;

/**
 * Provides database services for music folders.
 *
 * @author Sindre Mehus
 */
@Repository
public class MusicFolderDao extends AbstractDao {

    private static final Logger LOG = LoggerFactory.getLogger(MusicFolderDao.class);
    private static final String INSERT_COLUMNS = "path, name, type, enabled, changed";
    private static final String QUERY_COLUMNS = "id, " + INSERT_COLUMNS;
    public static final MusicFolderRowMapper MUSICFOLDER_ROW_MAPPER = new MusicFolderRowMapper();

    @PostConstruct
    public void register() throws Exception {
        registerInserts("music_folder", "id", Arrays.asList(INSERT_COLUMNS.split(", ")), MusicFolder.class);
    }

    /**
     * Returns all music folders.
     *
     * @return Possibly empty list of all music folders.
     */
    public List<MusicFolder> getAllMusicFolders() {
        String sql = "select " + QUERY_COLUMNS + " from music_folder";
        return query(sql, MUSICFOLDER_ROW_MAPPER);
    }

    /**
     * Return the music folder a the given path
     *
     * @return Possibly null instance of MusicFolder
     */
    public MusicFolder getMusicFolderForPath(String path) {
        String sql = "select " + QUERY_COLUMNS + " from music_folder where path = ?";
        return queryOne(sql, MUSICFOLDER_ROW_MAPPER, path);
    }

    @Transactional
    public void createMusicFolder(MusicFolder musicFolder) {
        if (getMusicFolderForPath(musicFolder.getPath().toString()) == null) {
            Integer id = insert("music_folder", musicFolder);

            update("insert into music_folder_user (music_folder_id, username) select ?, username from users", id);
            musicFolder.setId(id);

            LOG.info("Created music folder {} with id {}", musicFolder.getPath(), musicFolder.getId());
        }
    }

    public void deleteMusicFolder(Integer id) {
        String sql = "delete from music_folder where id=?";
        update(sql, id);
        LOG.info("Deleted music folder with ID {}", id);
    }

    @Transactional
    public void reassignChildren(MusicFolder from, MusicFolder to) {
        if (to.getPath().getNameCount() > from.getPath().getNameCount()) {
            // assign ancestor -> descendant
            MusicFolder ancestor = from;
            MusicFolder descendant = to;
            String relativePath = ancestor.getPath().relativize(descendant.getPath()).toString();
            // update children
            int len = relativePath.length();
            String sql = "update media_file set "
                    + "folder_id=?, "
                    + "path=SUBSTR(path, " + (len + 2) + "), "
                    + "parent_path=(case "
                    + "  when (length(parent_path) > " + len + ") then SUBSTR(parent_path, " + (len + 2) + ") "
                    + "  else SUBSTR(parent_path, " + (len + 1) + ") end) "
                    + "where folder_id=? and path like ?";
            update(sql, descendant.getId(), ancestor.getId(), relativePath + File.separator + "%");
            sql = "update cover_art set "
                    + "folder_id=?, "
                    + "path=SUBSTR(path, " + (len + 2) + ") "
                    + "where folder_id=? and path like ?";
            update(sql, descendant.getId(), ancestor.getId(), relativePath + File.separator + "%");

            // update root
            sql = "update media_file set "
                    + "folder_id=?, "
                    + "path='', "
                    + "parent_path=null, "
                    + "title=?, "
                    + "type=? "
                    + "where folder_id=? and path=?";
            update(sql, descendant.getId(), descendant.getName(), MediaFile.MediaType.DIRECTORY, ancestor.getId(), relativePath);
        } else {
            // assign descendant -> ancestor
            MusicFolder ancestor = to;
            MusicFolder descendant = from;
            Path relativePath = ancestor.getPath().relativize(descendant.getPath());
            // update root
            String sql = "update media_file set "
                    + "folder_id=?, "
                    + "title=null, "
                    + "path=?, "
<<<<<<< HEAD
                    + "parent_path=? "
=======
                    + "parent_path=?, "
                    + "cover_art_path=concat(?, cover_art_path) "
>>>>>>> f5b0f3c8
                    + "where folder_id=? and path=''";
            update(sql, ancestor.getId(), relativePath, relativePath.getParent() == null ? "" : relativePath.getParent().toString(), descendant.getId());
            // update children
            sql = "update media_file set "
                    + "folder_id=?, "
                    + "path=concat(?, path), "
                    + "parent_path=(case"
                    + "  when (parent_path = '') then ?"
<<<<<<< HEAD
                    + "  else concat(?, parent_path) end) "
=======
                    + "  else concat(?, parent_path) end), "
                    + "cover_art_path=concat(?, cover_art_path) "
>>>>>>> f5b0f3c8
                    + "where folder_id=?";
            update(sql, ancestor.getId(), relativePath + File.separator, relativePath, relativePath + File.separator, descendant.getId());
            sql = "update cover_art set folder_id=?, path=concat(?, path) where folder_id=?";
            update(sql, ancestor.getId(), relativePath + File.separator, descendant.getId());
        }
    }

    public void updateMusicFolder(MusicFolder musicFolder) {
        String sql = "update music_folder set path=?, name=?, type=?, enabled=?, changed=? where id=?";
        update(sql, musicFolder.getPath().toString(), musicFolder.getName(), musicFolder.getType().name(),
               musicFolder.isEnabled(), musicFolder.getChanged(), musicFolder.getId());
    }

    public List<MusicFolder> getMusicFoldersForUser(String username) {
        String sql = "select " + prefix(QUERY_COLUMNS, "music_folder") + " from music_folder, music_folder_user " +
                     "where music_folder.id = music_folder_user.music_folder_id and music_folder_user.username = ?";
        return query(sql, MUSICFOLDER_ROW_MAPPER, username);
    }

    public void setMusicFoldersForUser(String username, Collection<Integer> musicFolderIds) {
        update("delete from music_folder_user where username = ?", username);
        for (Integer musicFolderId : musicFolderIds) {
            update("insert into music_folder_user(music_folder_id, username) values (?, ?)", musicFolderId, username);
        }
    }

    public static class MusicFolderRowMapper implements RowMapper<MusicFolder> {
        @Override
        public MusicFolder mapRow(ResultSet rs, int rowNum) throws SQLException {
            return new MusicFolder(rs.getInt("id"), Paths.get(rs.getString("path")), rs.getString("name"),
                    MusicFolder.Type.valueOf(rs.getString("type")), rs.getBoolean("enabled"),
                    Optional.ofNullable(rs.getTimestamp("changed")).map(x -> x.toInstant()).orElse(null));
        }
    }
}<|MERGE_RESOLUTION|>--- conflicted
+++ resolved
@@ -137,12 +137,7 @@
                     + "folder_id=?, "
                     + "title=null, "
                     + "path=?, "
-<<<<<<< HEAD
                     + "parent_path=? "
-=======
-                    + "parent_path=?, "
-                    + "cover_art_path=concat(?, cover_art_path) "
->>>>>>> f5b0f3c8
                     + "where folder_id=? and path=''";
             update(sql, ancestor.getId(), relativePath, relativePath.getParent() == null ? "" : relativePath.getParent().toString(), descendant.getId());
             // update children
@@ -151,12 +146,7 @@
                     + "path=concat(?, path), "
                     + "parent_path=(case"
                     + "  when (parent_path = '') then ?"
-<<<<<<< HEAD
                     + "  else concat(?, parent_path) end) "
-=======
-                    + "  else concat(?, parent_path) end), "
-                    + "cover_art_path=concat(?, cover_art_path) "
->>>>>>> f5b0f3c8
                     + "where folder_id=?";
             update(sql, ancestor.getId(), relativePath + File.separator, relativePath, relativePath + File.separator, descendant.getId());
             sql = "update cover_art set folder_id=?, path=concat(?, path) where folder_id=?";
