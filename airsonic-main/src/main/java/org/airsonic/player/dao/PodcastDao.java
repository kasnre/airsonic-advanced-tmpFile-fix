/*
 This file is part of Airsonic.

 Airsonic is free software: you can redistribute it and/or modify
 it under the terms of the GNU General Public License as published by
 the Free Software Foundation, either version 3 of the License, or
 (at your option) any later version.

 Airsonic is distributed in the hope that it will be useful,
 but WITHOUT ANY WARRANTY; without even the implied warranty of
 MERCHANTABILITY or FITNESS FOR A PARTICULAR PURPOSE.  See the
 GNU General Public License for more details.

 You should have received a copy of the GNU General Public License
 along with Airsonic.  If not, see <http://www.gnu.org/licenses/>.

 Copyright 2016 (C) Airsonic Authors
 Based upon Subsonic, Copyright 2009 (C) Sindre Mehus
 */
package org.airsonic.player.dao;

import org.airsonic.player.domain.PodcastChannel;
import org.airsonic.player.domain.PodcastChannelRule;
import org.airsonic.player.domain.PodcastEpisode;
import org.airsonic.player.domain.PodcastStatus;
import org.springframework.jdbc.core.RowMapper;
import org.springframework.stereotype.Repository;

import javax.annotation.PostConstruct;

import java.sql.ResultSet;
import java.sql.SQLException;
import java.time.Instant;
import java.util.Arrays;
import java.util.Comparator;
import java.util.List;
import java.util.Optional;

/**
 * Provides database services for Podcast channels and episodes.
 *
 * @author Sindre Mehus
 */
@Repository
public class PodcastDao extends AbstractDao {

    private static final String CHANNEL_INSERT_COLUMNS = "url, title, description, image_url, status, error_message, media_file_id";
    private static final String CHANNEL_QUERY_COLUMNS = "id, " + CHANNEL_INSERT_COLUMNS;
    private static final String CHANNEL_RULES_COLUMNS = "id, check_interval, retention_count, download_count";
<<<<<<< HEAD
    private static final String EPISODE_INSERT_COLUMNS = "channel_id, url, media_file_id, title, description, publish_date, " +
=======
    private static final String EPISODE_INSERT_COLUMNS = "channel_id, episode_guid, url, path, title, description, publish_date, " +
>>>>>>> 0a2439e4
                                                        "duration, bytes_total, bytes_downloaded, status, error_message";
    private static final String EPISODE_QUERY_COLUMNS = "id, " + EPISODE_INSERT_COLUMNS;

    private PodcastChannelRowMapper channelRowMapper = new PodcastChannelRowMapper();
    private PodcastChannelRuleRowMapper channelRuleRowMapper = new PodcastChannelRuleRowMapper();
    private PodcastEpisodeRowMapper episodeRowMapper = new PodcastEpisodeRowMapper();

    @PostConstruct
    public void register() throws Exception {
        registerInserts("podcast_channel", "id", Arrays.asList(CHANNEL_INSERT_COLUMNS.split(", ")), PodcastChannel.class);
        registerInserts("podcast_channel_rules", null, Arrays.asList(CHANNEL_RULES_COLUMNS.split(", ")), PodcastChannelRule.class);
        registerInserts("podcast_episode", "id", Arrays.asList(EPISODE_INSERT_COLUMNS.split(", ")), PodcastEpisode.class);
    }

    /**
     * Creates a new Podcast channel.
     *
     * @param channel The Podcast channel to create.
     * @return The ID of the newly created channel.
     */
    public int createChannel(PodcastChannel channel) {
        return insert("podcast_channel", channel);
    }

    /**
     * Returns all Podcast channels.
     *
     * @return Possibly empty list of all Podcast channels.
     */
    public List<PodcastChannel> getAllChannels() {
        String sql = "select " + CHANNEL_QUERY_COLUMNS + " from podcast_channel";
        return query(sql, channelRowMapper);
    }

    /**
     * Returns a single Podcast channel.
     */
    public PodcastChannel getChannel(int channelId) {
        String sql = "select " + CHANNEL_QUERY_COLUMNS + " from podcast_channel where id=?";
        return queryOne(sql, channelRowMapper, channelId);
    }

    /**
     * Updates the given Podcast channel.
     *
     * @param channel The Podcast channel to update.
     */
    public void updateChannel(PodcastChannel channel) {
        String sql = "update podcast_channel set url=?, title=?, description=?, image_url=?, status=?, error_message=?, media_file_id=? where id=?";
        update(sql, channel.getUrl(), channel.getTitle(), channel.getDescription(), channel.getImageUrl(),
                channel.getStatus().name(), channel.getErrorMessage(), channel.getMediaFileId(), channel.getId());
    }

    public void deleteChannel(int id) {
        String sql = "delete from podcast_channel where id=?";
        update(sql, id);
    }

    public int createChannelRule(PodcastChannelRule rule) {
        return update("insert into podcast_channel_rules(" + CHANNEL_RULES_COLUMNS + ") values (" + questionMarks(CHANNEL_RULES_COLUMNS) + ")", rule.getId(), rule.getCheckInterval(), rule.getRetentionCount(), rule.getDownloadCount());
    }

    public int updateChannelRule(PodcastChannelRule rule) {
        String sql = "update podcast_channel_rules set check_interval=?, retention_count=?, download_count=? where id=?";
        return update(sql, rule.getCheckInterval(), rule.getRetentionCount(), rule.getDownloadCount(), rule.getId());
    }

    public void createOrUpdateChannelRule(PodcastChannelRule rule) {
        int updated = updateChannelRule(rule);
        if (updated == 0) {
            createChannelRule(rule);
        }
    }

    public void deleteChannelRule(int id) {
        String sql = "delete from podcast_channel_rules where id=?";
        update(sql, id);
    }

    public PodcastChannelRule getChannelRule(int id) {
        String sql = "select " + CHANNEL_RULES_COLUMNS + " from podcast_channel_rules where id=?";
        return queryOne(sql, channelRuleRowMapper, id);
    }

    public List<PodcastChannelRule> getAllChannelRules() {
        String sql = "select " + CHANNEL_RULES_COLUMNS + " from podcast_channel_rules";
        return query(sql, channelRuleRowMapper);
    }

    /**
     * Creates a new Podcast episode.
     *
     * @param episode The Podcast episode to create.
     */
    public void createEpisode(PodcastEpisode episode) {
        insert("podcast_episode", episode);
    }

    /**
     * Returns all Podcast episodes for a given channel.
     *
     * @return Possibly empty list of all Podcast episodes for the given channel, sorted in
     *         reverse chronological order (newest episode first).
     */
    public List<PodcastEpisode> getEpisodes(int channelId) {
        String sql = "select " + EPISODE_QUERY_COLUMNS + " from podcast_episode where channel_id = ? and status != ?";
        List<PodcastEpisode> result = query(sql, episodeRowMapper, channelId, PodcastStatus.DELETED.name());
        result.sort(Comparator.comparing(PodcastEpisode::getPublishDate, Comparator.nullsLast(Comparator.reverseOrder())));
        return result;
    }

    /**
     * Returns the N newest episodes.
     *
     * @return Possibly empty list of the newest Podcast episodes, sorted in
     *         reverse chronological order (newest episode first).
     */
    public List<PodcastEpisode> getNewestEpisodes(int count) {
        String sql = "select " + EPISODE_QUERY_COLUMNS +
                     " from podcast_episode where status = ? and publish_date is not null" +
                     " order by publish_date desc, id limit ?";
        return query(sql, episodeRowMapper, PodcastStatus.COMPLETED.name(), count);
    }

    /**
     * Returns the Podcast episode with the given ID.
     *
     * @param episodeId The Podcast episode ID.
     * @return The episode or <code>null</code> if not found.
     */
    public PodcastEpisode getEpisode(int episodeId) {
        String sql = "select " + EPISODE_QUERY_COLUMNS + " from podcast_episode where id=?";
        return queryOne(sql, episodeRowMapper, episodeId);
    }

    public PodcastEpisode getEpisodeByUrl(Integer channelId, String url) {
        String sql = "select " + EPISODE_QUERY_COLUMNS + " from podcast_episode where channel_id=? and url=?";
        return queryOne(sql, episodeRowMapper, channelId, url);
    }

    public PodcastEpisode getEpisodeByGuid(Integer channelId, String guid) {
        String sql = "select " + EPISODE_QUERY_COLUMNS + " from podcast_episode where channel_id=? and episode_guid=?";
        return queryOne(sql, episodeRowMapper, channelId, guid);
    }

    public PodcastEpisode getEpisodeByTitleAndDate(Integer channelId, String title, Instant pubDate) {
        String sql = "select " + EPISODE_QUERY_COLUMNS + " from podcast_episode where channel_id=? and title=? and publish_date=?";
        return queryOne(sql, episodeRowMapper, channelId, title, pubDate);
    }

    /**
     * Updates the given Podcast episode.
     *
     * @param episode The Podcast episode to update.
     * @return The number of episodes updated (zero or one).
     */
    public int updateEpisode(PodcastEpisode episode) {
<<<<<<< HEAD
        String sql = "update podcast_episode set url=?, media_file_id=?, title=?, description=?, publish_date=?, duration=?, " +
                "bytes_total=?, bytes_downloaded=?, status=?, error_message=? where id=?";
        return update(sql, episode.getUrl(), episode.getMediaFileId(), episode.getTitle(),
=======
        String sql = "update podcast_episode set episode_guid=?, url=?, path=?, title=?, description=?, publish_date=?, duration=?, " +
                "bytes_total=?, bytes_downloaded=?, status=?, error_message=? where id=?";
        return update(sql, episode.getEpisodeGuid(), episode.getUrl(), episode.getPath(), episode.getTitle(),
>>>>>>> 0a2439e4
                episode.getDescription(), episode.getPublishDate(), episode.getDuration(),
                episode.getBytesTotal(), episode.getBytesDownloaded(), episode.getStatus().name(),
                episode.getErrorMessage(), episode.getId());
    }

    /**
     * Deletes the Podcast episode with the given ID.
     *
     * @param id The Podcast episode ID.
     */
    public void deleteEpisode(int id) {
        String sql = "delete from podcast_episode where id=?";
        update(sql, id);
    }

    private static class PodcastChannelRowMapper implements RowMapper<PodcastChannel> {
        @Override
        public PodcastChannel mapRow(ResultSet rs, int rowNum) throws SQLException {
            return new PodcastChannel(rs.getInt(1), rs.getString(2), rs.getString(3), rs.getString(4), rs.getString(5),
                    PodcastStatus.valueOf(rs.getString(6)), rs.getString(7), (Integer) rs.getObject(8));
        }
    }

    private static class PodcastChannelRuleRowMapper implements RowMapper<PodcastChannelRule> {
        @Override
        public PodcastChannelRule mapRow(ResultSet rs, int rowNum) throws SQLException {
            return new PodcastChannelRule(rs.getInt("id"), rs.getInt("check_interval"), rs.getInt("retention_count"), rs.getInt("download_count"));
        }
    }

    private static class PodcastEpisodeRowMapper implements RowMapper<PodcastEpisode> {
        @Override
        public PodcastEpisode mapRow(ResultSet rs, int rowNum) throws SQLException {
<<<<<<< HEAD
            return new PodcastEpisode(rs.getInt(1), rs.getInt(2), rs.getString(3), (Integer) rs.getObject(4), rs.getString(5),
                    rs.getString(6), Optional.ofNullable(rs.getTimestamp(7)).map(x -> x.toInstant()).orElse(null), rs.getString(8), (Long) rs.getObject(9),
                    (Long) rs.getObject(10), PodcastStatus.valueOf(rs.getString(11)), rs.getString(12));
=======
            return new PodcastEpisode(rs.getInt(1), rs.getInt(2), rs.getString(3), rs.getString(4), rs.getString(5),
                    rs.getString(6), rs.getString(7), Optional.ofNullable(rs.getTimestamp(8)).map(x -> x.toInstant()).orElse(null), rs.getString(9), (Long) rs.getObject(10),
                    (Long) rs.getObject(11), PodcastStatus.valueOf(rs.getString(12)), rs.getString(13));
>>>>>>> 0a2439e4
        }
    }
}<|MERGE_RESOLUTION|>--- conflicted
+++ resolved
@@ -47,11 +47,7 @@
     private static final String CHANNEL_INSERT_COLUMNS = "url, title, description, image_url, status, error_message, media_file_id";
     private static final String CHANNEL_QUERY_COLUMNS = "id, " + CHANNEL_INSERT_COLUMNS;
     private static final String CHANNEL_RULES_COLUMNS = "id, check_interval, retention_count, download_count";
-<<<<<<< HEAD
-    private static final String EPISODE_INSERT_COLUMNS = "channel_id, url, media_file_id, title, description, publish_date, " +
-=======
-    private static final String EPISODE_INSERT_COLUMNS = "channel_id, episode_guid, url, path, title, description, publish_date, " +
->>>>>>> 0a2439e4
+    private static final String EPISODE_INSERT_COLUMNS = "channel_id, episode_guid, url, media_file_id, title, description, publish_date, " +
                                                         "duration, bytes_total, bytes_downloaded, status, error_message";
     private static final String EPISODE_QUERY_COLUMNS = "id, " + EPISODE_INSERT_COLUMNS;
 
@@ -209,15 +205,9 @@
      * @return The number of episodes updated (zero or one).
      */
     public int updateEpisode(PodcastEpisode episode) {
-<<<<<<< HEAD
-        String sql = "update podcast_episode set url=?, media_file_id=?, title=?, description=?, publish_date=?, duration=?, " +
+        String sql = "update podcast_episode set episode_guid=?, url=?, media_file_id=?, title=?, description=?, publish_date=?, duration=?, " +
                 "bytes_total=?, bytes_downloaded=?, status=?, error_message=? where id=?";
-        return update(sql, episode.getUrl(), episode.getMediaFileId(), episode.getTitle(),
-=======
-        String sql = "update podcast_episode set episode_guid=?, url=?, path=?, title=?, description=?, publish_date=?, duration=?, " +
-                "bytes_total=?, bytes_downloaded=?, status=?, error_message=? where id=?";
-        return update(sql, episode.getEpisodeGuid(), episode.getUrl(), episode.getPath(), episode.getTitle(),
->>>>>>> 0a2439e4
+        return update(sql, episode.getEpisodeGuid(), episode.getUrl(), episode.getMediaFileId(), episode.getTitle(),
                 episode.getDescription(), episode.getPublishDate(), episode.getDuration(),
                 episode.getBytesTotal(), episode.getBytesDownloaded(), episode.getStatus().name(),
                 episode.getErrorMessage(), episode.getId());
@@ -251,15 +241,9 @@
     private static class PodcastEpisodeRowMapper implements RowMapper<PodcastEpisode> {
         @Override
         public PodcastEpisode mapRow(ResultSet rs, int rowNum) throws SQLException {
-<<<<<<< HEAD
-            return new PodcastEpisode(rs.getInt(1), rs.getInt(2), rs.getString(3), (Integer) rs.getObject(4), rs.getString(5),
-                    rs.getString(6), Optional.ofNullable(rs.getTimestamp(7)).map(x -> x.toInstant()).orElse(null), rs.getString(8), (Long) rs.getObject(9),
-                    (Long) rs.getObject(10), PodcastStatus.valueOf(rs.getString(11)), rs.getString(12));
-=======
-            return new PodcastEpisode(rs.getInt(1), rs.getInt(2), rs.getString(3), rs.getString(4), rs.getString(5),
+            return new PodcastEpisode(rs.getInt(1), rs.getInt(2), rs.getString(3), rs.getString(4), (Integer) rs.getObject(5),
                     rs.getString(6), rs.getString(7), Optional.ofNullable(rs.getTimestamp(8)).map(x -> x.toInstant()).orElse(null), rs.getString(9), (Long) rs.getObject(10),
                     (Long) rs.getObject(11), PodcastStatus.valueOf(rs.getString(12)), rs.getString(13));
->>>>>>> 0a2439e4
         }
     }
 }