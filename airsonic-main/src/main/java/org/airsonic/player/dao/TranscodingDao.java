--- conflicted
+++ resolved
@@ -95,11 +95,7 @@
      * @param transcoding The transcoding to create.
      */
     public void createTranscoding(Transcoding transcoding) {
-<<<<<<< HEAD
-        Integer id = (Integer) insert("transcoding", transcoding).get("id");
-=======
-        Integer id = insert("transcoding2", transcoding);
->>>>>>> ebb3df51
+        Integer id = insert("transcoding", transcoding);
         transcoding.setId(id);
         LOG.info("Created transcoding {}", transcoding.getName());
     }
