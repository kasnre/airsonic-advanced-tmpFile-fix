--- conflicted
+++ resolved
@@ -37,15 +37,6 @@
             <artifactId>airsonic-sonos-api</artifactId>
             <version>${project.version}</version>
         </dependency>
-<<<<<<< HEAD
-        <dependency>
-            <groupId>org.yaml</groupId>
-            <artifactId>snakeyaml</artifactId>
-            <version>2.2</version>
-        </dependency>
-=======
->>>>>>> 1ebca793
-
         <!-- Metrics
              Metrics is a cool framework used here
              to compute musures and statistics during automated testing
@@ -286,11 +277,7 @@
         <dependency>
             <groupId>org.eclipse.persistence</groupId>
             <artifactId>org.eclipse.persistence.moxy</artifactId>
-<<<<<<< HEAD
-            <version>2.7.14</version>
-=======
             <version>4.0.2</version>
->>>>>>> 1ebca793
         </dependency>
 
         <dependency>
