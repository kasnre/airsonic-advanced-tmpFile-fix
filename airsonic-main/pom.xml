<project xmlns="http://maven.apache.org/POM/4.0.0" xmlns:xsi="http://www.w3.org/2001/XMLSchema-instance"
         xsi:schemaLocation="http://maven.apache.org/POM/4.0.0 http://maven.apache.org/maven-v4_0_0.xsd">

    <modelVersion>4.0.0</modelVersion>

    <parent>
        <groupId>org.airsonic.player</groupId>
        <artifactId>airsonic</artifactId>
        <version>11.1.4-SNAPSHOT</version>
    </parent>

    <artifactId>airsonic-main</artifactId>
    <packaging>war</packaging>
    <name>Airsonic Main</name>

    <properties>
        <chameleon.version>2.0.0-RELEASE</chameleon.version>
        <tomcat.server.scope>provided</tomcat.server.scope>
        <!-- For fixing import/export due to https://github.com/liquibase/liquibase/issues/1598 -->
        <liquibase.version>4.22.0</liquibase.version>
        <logback.version>1.4.14</logback.version>
        <mockito.version>5.10.0</mockito.version>
        <mariadb.version>3.3.2</mariadb.version>
        <aspectj.version>1.9.22</aspectj.version>
    </properties>

    <dependencies>

        <dependency>
            <groupId>org.airsonic.player</groupId>
            <artifactId>subsonic-rest-api</artifactId>
            <version>${project.version}</version>
        </dependency>

        <dependency>
            <groupId>org.airsonic.player</groupId>
            <artifactId>airsonic-sonos-api</artifactId>
            <version>${project.version}</version>
        </dependency>
        <dependency>
            <groupId>org.yaml</groupId>
            <artifactId>snakeyaml</artifactId>
            <version>2.2</version>
        </dependency>
        <!-- Metrics
             Metrics is a cool framework used here
             to compute musures and statistics during automated testing
         -->
        <dependency>
            <groupId>io.dropwizard.metrics</groupId>
            <artifactId>metrics-core</artifactId>
        </dependency>
        <dependency>
            <groupId>io.dropwizard.metrics</groupId>
            <artifactId>metrics-jmx</artifactId>
        </dependency>
        <!-- END Metrics -->

        <!-- Spring -->
        <dependency>
            <groupId>org.springframework.boot</groupId>
            <artifactId>spring-boot-starter-web</artifactId>
        </dependency>
        <dependency>
            <groupId>org.springframework.boot</groupId>
            <artifactId>spring-boot-starter-thymeleaf</artifactId>
        </dependency>
        <dependency>
            <groupId>org.springframework.boot</groupId>
            <artifactId>spring-boot-starter-validation</artifactId>
            <exclusions>
                <exclusion>
                    <groupId>org.jboss.logging</groupId>
                    <artifactId>jboss-logging</artifactId>
                </exclusion>
            </exclusions>
        </dependency>
        <dependency>
            <groupId>org.springframework.boot</groupId>
            <artifactId>spring-boot-starter-jdbc</artifactId>
        </dependency>
        <dependency>
            <groupId>org.springframework.boot</groupId>
            <artifactId>spring-boot-starter-security</artifactId>
        </dependency>
        <dependency>
            <groupId>org.springframework.boot</groupId>
            <artifactId>spring-boot-starter-websocket</artifactId>
        </dependency>
        <dependency>
            <groupId>org.springframework.boot</groupId>
            <artifactId>spring-boot-starter-cache</artifactId>
        </dependency>
        <dependency>
            <groupId>org.springframework.boot</groupId>
            <artifactId>spring-boot-starter-data-jpa</artifactId>
            <exclusions>
                <exclusion>
                    <groupId>org.jboss.logging</groupId>
                    <artifactId>jboss-logging-processor</artifactId>
                </exclusion>
                <exclusion>
                    <groupId>cglib</groupId>
                    <artifactId>cglib-nodep</artifactId>
                </exclusion>
                <exclusion>
                    <groupId>org.jboss.logging</groupId>
                    <artifactId>jboss-logging-annotations</artifactId>
                </exclusion>
            </exclusions>
        </dependency>
        <dependency>
            <groupId>javax.cache</groupId>
            <artifactId>cache-api</artifactId>
        </dependency>
        <dependency>
            <groupId>org.ehcache</groupId>
            <artifactId>ehcache</artifactId>
            <classifier>jakarta</classifier>
        </dependency>
        <dependency>
            <groupId>org.springframework</groupId>
            <artifactId>spring-aspects</artifactId>
        </dependency>
        <dependency>
            <groupId>org.springframework.boot</groupId>
            <artifactId>spring-boot-starter-actuator</artifactId>
        </dependency>
        <dependency>
            <groupId>org.springframework.boot</groupId>
            <artifactId>spring-boot-starter-test</artifactId>
            <scope>test</scope>
        </dependency>
        <dependency>
            <groupId>org.springframework.security</groupId>
            <artifactId>spring-security-test</artifactId>
            <scope>test</scope>
        </dependency>
        <dependency>
            <groupId>org.springframework.security</groupId>
            <artifactId>spring-security-ldap</artifactId>
        </dependency>
        <dependency>
            <groupId>com.auth0</groupId>
            <artifactId>java-jwt</artifactId>
            <version>3.19.4</version>
        </dependency>
        <dependency>
            <groupId>org.springframework.ldap</groupId>
            <artifactId>spring-ldap-core</artifactId>
        </dependency>
        <dependency>
            <groupId>org.springframework.security</groupId>
            <artifactId>spring-security-taglibs</artifactId>
        </dependency>
        <dependency>
            <groupId>org.bouncycastle</groupId>
            <artifactId>bcprov-jdk18on</artifactId>
            <version>1.77</version>
            <scope>runtime</scope>
        </dependency>
        <!-- END Spring -->

        <dependency>
            <groupId>org.apache.lucene</groupId>
            <artifactId>lucene-core</artifactId>
            <version>8.11.3</version>
        </dependency>
        <dependency>
            <groupId>org.apache.lucene</groupId>
            <artifactId>lucene-analyzers-common</artifactId>
            <version>8.11.3</version>
        </dependency>
        <dependency>
            <groupId>org.apache.ant</groupId>
            <artifactId>ant</artifactId>
            <scope>runtime</scope>
        </dependency>

        <dependency>
            <groupId>org.apache.commons</groupId>
            <artifactId>commons-collections4</artifactId>
            <version>4.4</version>
        </dependency>

        <dependency>
            <groupId>org.apache.commons</groupId>
            <artifactId>commons-text</artifactId>
        </dependency>

        <dependency>
            <groupId>commons-codec</groupId>
            <artifactId>commons-codec</artifactId>
        </dependency>

        <dependency>
            <groupId>commons-io</groupId>
            <artifactId>commons-io</artifactId>
            <version>2.15.1</version>
        </dependency>

        <dependency>
            <groupId>org.apache.commons</groupId>
            <artifactId>commons-lang3</artifactId>
        </dependency>

        <dependency>
            <groupId>org.apache.commons</groupId>
            <artifactId>commons-compress</artifactId>
            <version>1.26.1</version>
        </dependency>
        <dependency>
<!--            compression library-->
            <groupId>org.tukaani</groupId>
            <artifactId>xz</artifactId>
            <version>1.9</version>
        </dependency>
        <dependency>
            <groupId>com.github.junrar</groupId>
            <artifactId>junrar</artifactId>
            <version>7.5.5</version>
        </dependency>

        <dependency>
            <groupId>com.google.code.findbugs</groupId>
            <artifactId>jsr305</artifactId>
            <version>3.0.2</version>
        </dependency>

        <dependency>
            <groupId>com.google.guava</groupId>
            <artifactId>guava</artifactId>
            <exclusions>
             <exclusion>
              <groupId>org.checkerframework</groupId>
              <artifactId>checker-qual</artifactId>
             </exclusion>
            </exclusions>
        </dependency>
        <dependency>
            <groupId>com.google.re2j</groupId>
            <artifactId>re2j</artifactId>
            <version>1.7</version>
        </dependency>
        <dependency>
            <groupId>org.apache.httpcomponents</groupId>
            <artifactId>httpcore</artifactId>
        </dependency>

        <dependency>
            <groupId>org.apache.httpcomponents</groupId>
            <artifactId>httpclient</artifactId>
            <version>4.5.14</version>
        </dependency>

        <dependency>
            <groupId>org.hsqldb</groupId>
            <artifactId>hsqldb</artifactId>
            <version>2.7.2</version>
            <scope>runtime</scope>
        </dependency>
        <dependency>
            <groupId>com.vdurmont</groupId>
            <artifactId>semver4j</artifactId>
            <version>3.1.0</version>
        </dependency>

        <dependency>
            <groupId>net.jthink</groupId>
            <artifactId>jaudiotagger</artifactId>
            <version>3.0.1</version>
        </dependency>

        <dependency>
            <groupId>org.jdom</groupId>
            <artifactId>jdom2</artifactId>
            <version>2.0.6.1</version>
        </dependency>

        <dependency>
            <groupId>org.eclipse.persistence</groupId>
            <artifactId>org.eclipse.persistence.moxy</artifactId>
            <version>4.0.2</version>
       </dependency>

        <dependency>
            <groupId>jakarta.servlet</groupId>
            <artifactId>jakarta.servlet-api</artifactId>
            <scope>provided</scope>
        </dependency>

        <dependency>
            <groupId>jakarta.mail</groupId>
            <artifactId>jakarta.mail-api</artifactId>
        </dependency>

        <dependency>

            <groupId>com.hoodcomputing</groupId>
            <artifactId>natpmp</artifactId>
            <version>0.1</version>
        </dependency>

        <dependency>
            <groupId>org.springframework</groupId>
            <artifactId>spring-test</artifactId>
            <scope>test</scope>
        </dependency>

        <dependency>
            <groupId>org.mockito</groupId>
            <artifactId>mockito-core</artifactId>
            <scope>test</scope>
        </dependency>
        <dependency>
            <groupId>org.mockito</groupId>
            <artifactId>mockito-inline</artifactId>
            <version>5.2.0</version>
            <scope>test</scope>
        </dependency>
        <dependency>
            <groupId>org.assertj</groupId>
            <artifactId>assertj-core</artifactId>
            <scope>test</scope>
        </dependency>

        <!-- UPNP / DLNA -->
        <dependency>
            <groupId>org.fourthline.cling</groupId>
            <artifactId>cling-core</artifactId>
            <!-- Cling removed the org.fourthline.cling.transport.impl.apache package in 2.1, which is needed to make Cling work with Tomcat. -->
            <!-- Don't upgrade this unless you can test UPnP/DLNA support properly! -->
            <version>2.0.1</version>
            <exclusions>
                <exclusion>
                    <groupId>jakarta.servlet</groupId>
                    <artifactId>servlet-api</artifactId>
                </exclusion>
            </exclusions>
        </dependency>

        <dependency>
            <groupId>org.fourthline.cling</groupId>
            <artifactId>cling-support</artifactId>
            <!-- Cling removed the org.fourthline.cling.transport.impl.apache package in 2.1, which is needed to make Cling work with Tomcat. -->
            <!-- Don't upgrade this unless you can test UPnP/DLNA support properly! -->
            <version>2.0.1</version>
        </dependency>

        <dependency>
            <groupId>org.seamless</groupId>
            <artifactId>seamless-util</artifactId>
            <exclusions>
                <exclusion>
                    <groupId>commons-collections</groupId>
                    <artifactId>commons-collections</artifactId>
                </exclusion>
                <exclusion>
                    <groupId>javax.activation</groupId>
                    <artifactId>activation</artifactId>
                </exclusion>
            </exclusions>
        </dependency>

        <dependency>
            <groupId>de.u-mass</groupId>
            <artifactId>lastfm-java</artifactId>
            <version>0.1.2</version>
        </dependency>

        <dependency>
            <groupId>de.triology.recaptchav2-java</groupId>
            <artifactId>recaptchav2-java</artifactId>
            <version>1.0.4</version>
        </dependency>

        <!-- SONOS API / WSDL SUPPORT -->
        <dependency>
            <groupId>org.apache.cxf</groupId>
            <artifactId>cxf-rt-transports-http</artifactId>
            <exclusions>
                <exclusion>
                    <groupId>org.springframework</groupId>
                    <artifactId>spring-web</artifactId>
                </exclusion>
            </exclusions>
        </dependency>

        <dependency>
            <groupId>org.apache.cxf</groupId>
            <artifactId>cxf-core</artifactId>
        </dependency>

        <dependency>
            <groupId>org.apache.cxf</groupId>
            <artifactId>cxf-rt-frontend-jaxws</artifactId>
        </dependency>

        <dependency>
            <groupId>org.apache.cxf</groupId>
            <artifactId>cxf-rt-bindings-soap</artifactId>
        </dependency>

        <dependency>
            <groupId>org.apache.cxf</groupId>
            <artifactId>cxf-rt-databinding-jaxb</artifactId>
        </dependency>

        <dependency>
            <groupId>org.apache.cxf</groupId>
            <artifactId>cxf-spring-boot-autoconfigure</artifactId>
            <version>4.0.3</version>
        </dependency>

        <dependency>
            <groupId>org.jsoup</groupId>
            <artifactId>jsoup</artifactId>
        </dependency>

        <dependency>
            <groupId>org.apache.commons</groupId>
            <artifactId>commons-configuration2</artifactId>
            <version>2.10.1</version>
            <exclusions>
                <exclusion>
                    <groupId>commons-logging</groupId>
                    <artifactId>commons-logging</artifactId>
                </exclusion>
            </exclusions>
        </dependency>
        <!-- Fixes liquibase not using slf4j -->
        <dependency>
            <groupId>com.mattbertolini</groupId>
            <artifactId>liquibase-slf4j</artifactId>
<<<<<<< HEAD
            <version>4.1.0</version>
=======
            <version>5.0.0</version>
>>>>>>> 06627d56
            <scope>runtime</scope>
        </dependency>
        <dependency>
            <groupId>commons-beanutils</groupId>
            <artifactId>commons-beanutils</artifactId>
            <version>1.9.4</version>
            <exclusions>
                <exclusion>
                    <groupId>commons-logging</groupId>
                    <artifactId>commons-logging</artifactId>
                </exclusion>
            </exclusions>
        </dependency>

        <dependency>
            <groupId>org.liquibase</groupId>
            <artifactId>liquibase-core</artifactId>
            <version>${liquibase.version}</version>
            <exclusions>
                <exclusion>
                    <groupId>org.yaml</groupId>
                    <artifactId>snakeyaml</artifactId>
                </exclusion>
            </exclusions>
        </dependency>

        <dependency>
            <groupId>org.apache.maven</groupId>
            <artifactId>maven-artifact</artifactId>
            <version>3.9.6</version>
        </dependency>

        <dependency>
<!--            playlist tooling-->
            <groupId>com.github.muff1nman.chameleon</groupId>
            <artifactId>core</artifactId>
            <version>${chameleon.version}</version>
            <exclusions>
                <exclusion>
                    <groupId>commons-logging</groupId>
                    <artifactId>commons-logging</artifactId>
                </exclusion>
                <exclusion>
                    <groupId>javax.xml.stream</groupId>
                    <artifactId>stax-api</artifactId>
                </exclusion>
                <exclusion>
                    <groupId>stax</groupId>
                    <artifactId>stax-api</artifactId>
                </exclusion>
                <exclusion>
                    <groupId>org.springframework</groupId>
                    <artifactId>spring-context</artifactId>
                </exclusion>
                <exclusion>
                    <groupId>commons-collections</groupId>
                    <artifactId>commons-collections</artifactId>
                </exclusion>
                <exclusion>
                    <groupId>commons-io</groupId>
                    <artifactId>commons-io</artifactId>
                </exclusion>
            </exclusions>
        </dependency>

        <dependency>
            <groupId>com.github.muff1nman.chameleon</groupId>
            <artifactId>playlist-xspf</artifactId>
            <version>${chameleon.version}</version>
            <exclusions>
                <exclusion>
                    <groupId>commons-logging</groupId>
                    <artifactId>commons-logging</artifactId>
                </exclusion>
            </exclusions>
        </dependency>

        <dependency>
            <groupId>com.github.muff1nman.chameleon</groupId>
            <artifactId>playlist-all</artifactId>
            <version>${chameleon.version}</version>
            <scope>runtime</scope>
            <exclusions>
                <exclusion>
                    <groupId>commons-logging</groupId>
                    <artifactId>commons-logging</artifactId>
                </exclusion>
                <exclusion>
                    <groupId>commons-collections</groupId>
                    <artifactId>commons-collections</artifactId>
                </exclusion>
                <exclusion>
                    <groupId>com.sun.istack</groupId>
                    <artifactId>istack-commons-runtime</artifactId>
                </exclusion>
            </exclusions>
        </dependency>

        <dependency>
            <groupId>jakarta.validation</groupId>
            <artifactId>jakarta.validation-api</artifactId>
        </dependency>

        <dependency>
            <groupId>org.slf4j</groupId>
            <artifactId>slf4j-api</artifactId>
        </dependency>

        <dependency>
            <groupId>org.springframework.boot</groupId>
            <artifactId>spring-boot-starter-json</artifactId>
        </dependency>
        <dependency>
            <groupId>com.fasterxml.jackson.module</groupId>
            <artifactId>jackson-module-jaxb-annotations</artifactId>
        </dependency>
        <dependency>
            <groupId>com.fasterxml.jackson.datatype</groupId>
            <artifactId>jackson-datatype-jsr310</artifactId>
        </dependency>
        <dependency>
            <groupId>com.ibm.icu</groupId>
            <artifactId>icu4j</artifactId>
            <version>75.1</version>
        </dependency>
        <dependency>
            <groupId>org.digitalmediaserver</groupId>
            <artifactId>cuelib-core</artifactId>
            <version>2.0.0</version>
        </dependency>
        <dependency>
            <groupId>jakarta.annotation</groupId>
            <artifactId>jakarta.annotation-api</artifactId>
        </dependency>
        <dependency>
            <groupId>jakarta.xml.ws</groupId>
            <artifactId>jakarta.xml.ws-api</artifactId>
        </dependency>
        <dependency>
            <groupId>jakarta.xml.bind</groupId>
            <artifactId>jakarta.xml.bind-api</artifactId>
        </dependency>
        <dependency>
            <groupId>org.postgresql</groupId>
            <artifactId>postgresql</artifactId>
            <scope>runtime</scope>
            <exclusions>
             <exclusion>
              <groupId>org.checkerframework</groupId>
              <artifactId>checker-qual</artifactId>
             </exclusion>
            </exclusions>
        </dependency>
        <dependency>
            <groupId>com.mysql</groupId>
            <artifactId>mysql-connector-j</artifactId>
            <version>8.3.0</version>
            <scope>runtime</scope>
        </dependency>
        <dependency>
            <groupId>org.mariadb.jdbc</groupId>
            <artifactId>mariadb-java-client</artifactId>
            <scope>runtime</scope>
        </dependency>
        <dependency>
            <groupId>org.hamcrest</groupId>
            <artifactId>hamcrest-core</artifactId>
            <scope>test</scope>
        </dependency>

    </dependencies>

    <build>
        <finalName>airsonic</finalName>
        <plugins>
            <plugin>
                <groupId>org.apache.maven.plugins</groupId>
                <artifactId>maven-checkstyle-plugin</artifactId>
            </plugin>
            <plugin>
                <groupId>org.springframework.boot</groupId>
                <artifactId>spring-boot-maven-plugin</artifactId>
                <configuration>
                    <mainClass>org.airsonic.player.Application</mainClass>
                    <layout>WAR</layout>
                </configuration>
                <executions>
                  <execution>
                    <goals>
                      <goal>repackage</goal>
                    </goals>
                  </execution>
                </executions>
            </plugin>
            <plugin>
                <groupId>org.apache.maven.plugins</groupId>
                <artifactId>maven-surefire-plugin</artifactId>
                <configuration>
                    <reuseForks>false</reuseForks>
                </configuration>
            </plugin>
            <plugin>
                <groupId>org.apache.maven.plugins</groupId>
                <artifactId>maven-antrun-plugin</artifactId>
                <executions>
                    <execution>
                        <phase>generate-resources</phase>
                        <configuration>
                            <target>
                                <copy file="${basedir}/src/main/resources/org/airsonic/player/i18n/ResourceBundle_en.properties"
                                      tofile="${project.build.directory}/classes/org/airsonic/player/i18n/ResourceBundle.properties"/>
                            </target>
                        </configuration>
                        <goals>
                            <goal>run</goal>
                        </goals>
                    </execution>
                </executions>
            </plugin>
            <plugin>
              <groupId>org.codehaus.mojo</groupId>
              <artifactId>buildnumber-maven-plugin</artifactId>
              <version>3.2.0</version>
              <executions>
                <execution>
                  <phase>generate-resources</phase>
                  <goals>
                    <goal>create-metadata</goal>
                  </goals>
                </execution>
              </executions>
              <configuration>
                <revisionOnScmFailure>UNKNOWN</revisionOnScmFailure>
                <timezone>UTC</timezone>
                <timestampFormat>yyyyMMddHHmmss</timestampFormat>
                <attach>true</attach>
                <!--make it available for jar/war classpath resource -->
                <addOutputDirectoryToResources>true</addOutputDirectoryToResources>
              </configuration>
            </plugin>
            <!-- <plugin>
                <groupId>org.owasp</groupId>
                <artifactId>dependency-check-maven</artifactId>
            </plugin>  -->
            <plugin>
                <groupId>net.nicoulaj.maven.plugins</groupId>
                <artifactId>checksum-maven-plugin</artifactId>
            </plugin>
            <plugin>
                <!-- Change to non-snapshot version once it is released (change groupId) -->
                <groupId>dev.aspectj</groupId>
                <artifactId>aspectj-maven-plugin</artifactId>
                <version>1.14</version>
      <dependencies>
                  <dependency>
                    <groupId>org.aspectj</groupId>
                    <artifactId>aspectjtools</artifactId>
                    <!-- AspectJ compiler version, in sync with runtime -->
                    <version>${aspectj.version}</version>
                  </dependency>
                </dependencies>
                <configuration>
                    <source>${java.version}</source>
                    <target>${java.version}</target>
                    <proc>none</proc>
                    <complianceLevel>${java.version}</complianceLevel>
                    <showWeaveInfo>true</showWeaveInfo>
                     <aspectLibraries>
                         <aspectLibrary>
                             <groupId>org.springframework</groupId>
                             <artifactId>spring-aspects</artifactId>
                         </aspectLibrary>
                     </aspectLibraries>
                </configuration>
                <executions>
                    <execution>
                        <goals>
                            <goal>compile</goal>
                            <goal>test-compile</goal>
                        </goals>
                    </execution>
                </executions>
            </plugin>
        </plugins>
    </build>
    <reporting>
        <plugins>
            <plugin>
                <groupId>org.apache.maven.plugins</groupId>
                <artifactId>maven-jxr-plugin</artifactId>
                <version>3.3.2</version>
            </plugin>
        </plugins>
    </reporting>
    <profiles>
        <profile>
            <id>tomcat-embed</id>
            <activation>
                <activeByDefault>true</activeByDefault>
            </activation>
        </profile>
        <profile>
            <id>ide-tomcat-embed</id>
            <properties>
                <tomcat.server.scope>compile</tomcat.server.scope>
            </properties>
        </profile>
    </profiles>
</project><|MERGE_RESOLUTION|>--- conflicted
+++ resolved
@@ -432,11 +432,7 @@
         <dependency>
             <groupId>com.mattbertolini</groupId>
             <artifactId>liquibase-slf4j</artifactId>
-<<<<<<< HEAD
-            <version>4.1.0</version>
-=======
             <version>5.0.0</version>
->>>>>>> 06627d56
             <scope>runtime</scope>
         </dependency>
         <dependency>
