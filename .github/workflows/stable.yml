name: 'Stable Deploy CI (Maven)'

on:
  push:
    branches: [ stable/** ]

jobs:
  deploy:
    runs-on: ubuntu-latest
    if: "startsWith(github.ref, 'refs/heads/stable/')"
    steps:
      - uses: actions/checkout@v3
      - name: Set up JDK
        uses: actions/setup-java@v3
        with:
          java-version: 17
          distribution: 'temurin'
      - name: Cache Maven packages
        uses: actions/cache@v3
        with:
          path: ~/.m2/repository
          key: ${{ runner.os }}-m2-${{ hashFiles('**/pom.xml') }}
          restore-keys: |
            ${{ runner.os }}-m2-
      - name: Set up QEMU
        uses: docker/setup-qemu-action@v2
      - name: Set up Docker Buildx
        id: buildx
        uses: docker/setup-buildx-action@v2
        with:
          install: true
      - name: Available platforms
        run: echo ${{ steps.buildx.outputs.platforms }}
      - name: Remove snapshots
        run: mvn versions:set -DremoveSnapshot=true -DgenerateBackupPoms=false
      - name: Build with Maven
        run: mvn -DskipTests -Dcheckstyle.skip=true package
      - name: Calculate tags
        if: success()
        id: tagcalc
        run: |
          # Create tag
          tag=$(grep "version=" airsonic-main/target/generated/build-metadata/build.properties | cut -d"=" -f2);
          minor=$(echo $tag | cut -d"." -f1-2);
          major=$(echo $minor | cut -d"." -f1);
          echo $tag;
          echo "tag=$tag" >> $GITHUB_OUTPUT
          echo "minor=$minor" >> $GITHUB_OUTPUT
          echo "major=$major" >> $GITHUB_OUTPUT
      - name: Import GPG Key for signing
        run: echo "${{ secrets.GPG_SIGNING_PRIVATE_KEY }}" | gpg --quiet --batch --yes --import
      - name: Sign artifacts
        run: |
          echo "${{ secrets.GPG_SIGNING_PASSPHRASE }}" | gpg --quiet --batch --yes --pinentry-mode loopback --clearsign --passphrase-fd 0 airsonic-main/target/artifacts-checksums.sha;
      - name: Deploy to GitHub Release
        id: create_release
        uses: softprops/action-gh-release@v1
        env:
          GITHUB_TOKEN: ${{ secrets.GITHUB_TOKEN }}
        with:
          tag_name: ${{ steps.tagcalc.outputs.tag }}
          name: Stable Release ${{ steps.tagcalc.outputs.tag }}
          draft: false
          prerelease: false
          generate_release_notes: true
          body: |
            List of issues addressed: https://github.com/kagemomiji/airsonic-advanced/issues?q=milestone%3A${{ steps.tagcalc.outputs.tag }}
          files: |
            airsonic-main/target/airsonic.war
            airsonic-main/target/artifacts-checksums.sha.asc
<<<<<<< HEAD
=======
      - name: Login to DockerHub
        uses: docker/login-action@v2
        with:
          username: ${{ secrets.DOCKERHUB_USERNAME }}
          password: ${{ secrets.DOCKERHUB_PASSWORD }}
>>>>>>> 9b43fa47
      - name: Login to GitHub Container Registry
        uses: docker/login-action@v2
        with:
          registry: ghcr.io
          username: ${{ github.repository_owner }}
          password: ${{ secrets.GITHUB_TOKEN }}
      - run: mkdir -p install/docker/target/dependency
      - run: cp airsonic-main/target/airsonic.war install/docker/target/dependency/airsonic-main.war
      - name: Build and push multiplatform images to Dockerhub
        uses: docker/build-push-action@v4
        with:
          file: install/docker/Dockerfile
          context: install/docker
          platforms: linux/amd64,linux/arm64,linux/arm/v7
          push: true
          tags: |
            ghcr.io/kagemomiji/airsonic-advanced:stable
            ghcr.io/kagemomiji/airsonic-advanced:stable-latest
            ghcr.io/kagemomiji/airsonic-advanced:stable-${{ steps.tagcalc.outputs.tag }}
            ghcr.io/kagemomiji/airsonic-advanced:${{ steps.tagcalc.outputs.tag }}
            ghcr.io/kagemomiji/airsonic-advanced:gitcommit-${{ github.sha }}
            ghcr.io/kagemomiji/airsonic-advanced:gitrun-${{ github.run_id }}<|MERGE_RESOLUTION|>--- conflicted
+++ resolved
@@ -7,7 +7,7 @@
 jobs:
   deploy:
     runs-on: ubuntu-latest
-    if: "startsWith(github.ref, 'refs/heads/stable/')"
+    if: startsWith(github.ref, 'refs/heads/stable/')
     steps:
       - uses: actions/checkout@v3
       - name: Set up JDK
@@ -68,14 +68,6 @@
           files: |
             airsonic-main/target/airsonic.war
             airsonic-main/target/artifacts-checksums.sha.asc
-<<<<<<< HEAD
-=======
-      - name: Login to DockerHub
-        uses: docker/login-action@v2
-        with:
-          username: ${{ secrets.DOCKERHUB_USERNAME }}
-          password: ${{ secrets.DOCKERHUB_PASSWORD }}
->>>>>>> 9b43fa47
       - name: Login to GitHub Container Registry
         uses: docker/login-action@v2
         with:
