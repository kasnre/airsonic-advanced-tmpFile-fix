--- conflicted
+++ resolved
@@ -21,12 +21,8 @@
         java_opts_array+=( "$item" )
     done < <([[ $JAVA_OPTS ]] && xargs printf '%s\0' <<<"$JAVA_OPTS")
     exec java -Xmx256m \
-<<<<<<< HEAD
      -cp /app/WEB-INF/classes:/app/WEB-INF/lib/*:/app/WEB-INF/lib-provided/* \
-     -Dserver.host=0.0.0.0 \
-=======
      -Dserver.address=0.0.0.0 \
->>>>>>> 806c2965
      -Dserver.port=$AIRSONIC_PORT \
      -Dserver.servlet.context-path=$CONTEXT_PATH \
      -Dairsonic.home=$AIRSONIC_DIR/airsonic \
