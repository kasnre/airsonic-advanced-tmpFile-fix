--- conflicted
+++ resolved
@@ -1,7 +1,5 @@
 FROM adoptopenjdk:14-jdk-hotspot AS builder
 WORKDIR target
-ADD https://github.com/krallin/tini/releases/download/v0.19.0/tini /usr/local/bin/tini
-RUN chmod +x /usr/local/bin/tini
 
 COPY run.sh /usr/local/bin/run.sh
 RUN chmod +x /usr/local/bin/run.sh
@@ -24,11 +22,6 @@
 
 WORKDIR $AIRSONIC_DIR
 
-<<<<<<< HEAD
-COPY --from=builder /usr/local/bin/tini /usr/local/bin/tini
-
-=======
->>>>>>> 806c2965
 RUN apt-get update && \
     apt-get install -y software-properties-common && \
     add-apt-repository -y ppa:savoury1/ffmpeg4 && \
