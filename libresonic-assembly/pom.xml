<project xmlns="http://maven.apache.org/POM/4.0.0" xmlns:xsi="http://www.w3.org/2001/XMLSchema-instance"
         xsi:schemaLocation="http://maven.apache.org/POM/4.0.0 http://maven.apache.org/maven-v4_0_0.xsd">

    <modelVersion>4.0.0</modelVersion>
    <artifactId>libresonic-assembly</artifactId>
    <packaging>pom</packaging>
    <name>Libresonic Assembly</name>

    <parent>
        <groupId>org.libresonic.player</groupId>
        <artifactId>libresonic</artifactId>
<<<<<<< HEAD
        <version>6.1.rc1</version>
=======
        <version>6.1.beta2</version>
>>>>>>> fa00684a
    </parent>

    <dependencies>
        <dependency>
            <groupId>org.libresonic.player</groupId>
            <artifactId>libresonic-main</artifactId>
            <version>${project.version}</version>
            <type>war</type>
        </dependency>

    </dependencies>

    <build>
        <finalName>libresonic-${project.version}</finalName>
        <plugins>

            <!-- Configuration of assembly plugin for creating the distributions. -->
            <plugin>
                <artifactId>maven-assembly-plugin</artifactId>
                <configuration>
                    <descriptors>
                        <descriptor>src/main/assembly/war.xml</descriptor>
                        <descriptor>src/main/assembly/standalone.xml</descriptor>
                        <descriptor>src/main/assembly/src.xml</descriptor>
                    </descriptors>
                </configuration>
            </plugin>

            <!-- Work-around since the target directory is not created automatically. -->
            <plugin>
                <artifactId>maven-antrun-plugin</artifactId>
                <executions>
                    <execution>
                        <phase>validate</phase>
                        <configuration>
                            <target>
                                <mkdir dir="target"/>
                            </target>
                        </configuration>
                        <goals>
                            <goal>run</goal>
                        </goals>
                    </execution>
                </executions>
            </plugin>

        </plugins>
    </build>

</project><|MERGE_RESOLUTION|>--- conflicted
+++ resolved
@@ -9,11 +9,7 @@
     <parent>
         <groupId>org.libresonic.player</groupId>
         <artifactId>libresonic</artifactId>
-<<<<<<< HEAD
-        <version>6.1.rc1</version>
-=======
-        <version>6.1.beta2</version>
->>>>>>> fa00684a
+        <version>6.1</version>
     </parent>
 
     <dependencies>
