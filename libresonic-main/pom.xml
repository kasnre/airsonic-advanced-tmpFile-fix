--- conflicted
+++ resolved
@@ -9,11 +9,7 @@
     <parent>
         <groupId>org.libresonic.player</groupId>
         <artifactId>libresonic</artifactId>
-<<<<<<< HEAD
         <version>6.3-SNAPSHOT</version>
-=======
-        <version>6.2</version>
->>>>>>> 4806f772
     </parent>
 
     <properties>
@@ -405,8 +401,6 @@
             <version>1.7.24</version>
         </dependency>
 
-<<<<<<< HEAD
-
         <!-- Embedded tomcat -->
         <dependency>
             <groupId>org.springframework.boot</groupId>
@@ -430,7 +424,6 @@
             <scope>provided</scope>
         </dependency>
 
-=======
         <dependency>
             <groupId>com.fasterxml.jackson.core</groupId>
             <artifactId>jackson-core</artifactId>
@@ -441,7 +434,6 @@
             <artifactId>jackson-databind</artifactId>
             <version>2.8.7</version>
         </dependency>
->>>>>>> 4806f772
     </dependencies>
 
     <build>
